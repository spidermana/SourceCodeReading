/*
  Copyright 2013 Google LLC All rights reserved.

  Licensed under the Apache License, Version 2.0 (the "License");
  you may not use this file except in compliance with the License.
  You may obtain a copy of the License at:

    http://www.apache.org/licenses/LICENSE-2.0

  Unless required by applicable law or agreed to in writing, software
  distributed under the License is distributed on an "AS IS" BASIS,
  WITHOUT WARRANTIES OR CONDITIONS OF ANY KIND, either express or implied.
  See the License for the specific language governing permissions and
  limitations under the License.
*/

/*
   american fuzzy lop - fuzzer code
   --------------------------------

   Written and maintained by Michal Zalewski <lcamtuf@google.com>

   Forkserver design by Jann Horn <jannhorn@googlemail.com>

   This is the real deal: the program takes an instrumented binary and
   attempts a variety of basic fuzzing tricks, paying close attention to
   how they affect the execution path.

*/

#define AFL_MAIN
#include "android-ashmem.h"
#define MESSAGES_TO_STDOUT

#ifndef _GNU_SOURCE
#define _GNU_SOURCE
#endif
#define _FILE_OFFSET_BITS 64

#include "config.h"
#include "types.h"
#include "debug.h"
#include "alloc-inl.h"
#include "hash.h"

#include <stdio.h>
#include <unistd.h>
#include <stdlib.h>
#include <string.h>
#include <time.h>
#include <errno.h>
#include <signal.h>
#include <dirent.h>
#include <ctype.h>
#include <fcntl.h>
#include <termios.h>
#include <dlfcn.h>
#include <sched.h>

#include <sys/wait.h>
#include <sys/time.h>
#include <sys/shm.h>
#include <sys/stat.h>
#include <sys/types.h>
#include <sys/resource.h>
#include <sys/mman.h>
#include <sys/ioctl.h>
#include <sys/file.h>

#if defined(__APPLE__) || defined(__FreeBSD__) || defined (__OpenBSD__)
#  include <sys/sysctl.h>
#endif /* __APPLE__ || __FreeBSD__ || __OpenBSD__ */

/* For systems that have sched_setaffinity; right now just Linux, but one
   can hope... */

#ifdef __linux__
#  define HAVE_AFFINITY 1
#endif /* __linux__ */

/* A toggle to export some variables when building as a library. Not very
   useful for the general public. */

#ifdef AFL_LIB
#  define EXP_ST
#else
#  define EXP_ST static
#endif /* ^AFL_LIB */

/* Lots of globals, but mostly for the status UI and other things where it
   really makes no sense to haul them around as function parameters. */


EXP_ST u8 *in_dir,                    /* Input directory with test cases  */
          *out_file,                  /* File to fuzz, if any             */
          *out_dir,                   /* Working & output directory       */
          *sync_dir,                  /* Synchronization directory        */
          *sync_id,                   /* Fuzzer ID                        */
          *use_banner,                /* Display banner                   */
          *in_bitmap,                 /* Input bitmap                     */
          *doc_path,                  /* Path to documentation dir        */
          *target_path,               /* Path to target binary            */
          *orig_cmdline;              /* Original command line            */

EXP_ST u32 exec_tmout = EXEC_TIMEOUT; /* Configurable exec timeout (ms)   */
static u32 hang_tmout = EXEC_TIMEOUT; /* Timeout used for hang det (ms)   */

EXP_ST u64 mem_limit  = MEM_LIMIT;    /* Memory cap for child (MB)        */

static u32 stats_update_freq = 1;     /* Stats update frequency (execs)   */

EXP_ST u8  skip_deterministic,        /* Skip deterministic stages?       */
           force_deterministic,       /* Force deterministic stages?      */
           use_splicing,              /* Recombine input files?           */
           dumb_mode,                 /* Run in non-instrumented mode?    */
           score_changed,             /* Scoring for favorites changed?   */
           kill_signal,               /* Signal that killed the child     */
           resuming_fuzz,             /* Resuming an older fuzzing job?   */
           timeout_given,             /* Specific timeout given?          */
           not_on_tty,                /* stdout is not a tty              */
           term_too_small,            /* terminal dimensions too small    */
           uses_asan,                 /* Target uses ASAN?                */
           no_forkserver,             /* Disable forkserver?              */
           crash_mode,                /* Crash mode! Yeah!                */
           in_place_resume,           /* Attempt in-place resume?         */
           auto_changed,              /* Auto-generated tokens changed?   */
           no_cpu_meter_red,          /* Feng shui on the status screen   */
           no_arith,                  /* Skip most arithmetic ops         */
           shuffle_queue,             /* Shuffle input queue?             */
           bitmap_changed = 1,        /* Time to update bitmap?           */
           qemu_mode,                 /* Running in QEMU mode?            */
           skip_requested,            /* Skip request, via SIGUSR1        */
           run_over10m,               /* Run time over 10 minutes?        */
           persistent_mode,           /* Running in persistent mode?      */
           deferred_mode,             /* Deferred forkserver mode?        */
           fast_cal;                  /* Try to calibrate faster?         */

static s32 out_fd,                    /* Persistent fd for out_file       */
           dev_urandom_fd = -1,       /* Persistent fd for /dev/urandom   */
           dev_null_fd = -1,          /* Persistent fd for /dev/null      */
           fsrv_ctl_fd,               /* Fork server control pipe (write) */
           fsrv_st_fd;                /* Fork server status pipe (read)   */

static s32 forksrv_pid,               /* PID of the fork server           */
           child_pid = -1,            /* PID of the fuzzed program        */
           out_dir_fd = -1;           /* FD of the lock file              */

EXP_ST u8* trace_bits;                /* SHM with instrumentation bitmap  */

EXP_ST u8  virgin_bits[MAP_SIZE],     /* Regions yet untouched by fuzzing */
           virgin_tmout[MAP_SIZE],    /* Bits we haven't seen in tmouts   */
           virgin_crash[MAP_SIZE];    /* Bits we haven't seen in crashes  */

static u8  var_bytes[MAP_SIZE];       /* Bytes that appear to be variable */

static s32 shm_id;                    /* ID of the SHM region             */

static volatile u8 stop_soon,         /* Ctrl-C pressed?                  */
                   clear_screen = 1,  /* Window resized?                  */
                   child_timed_out;   /* Traced process timed out?        */

EXP_ST u32 queued_paths,              /* Total number of queued testcases */
           queued_variable,           /* Testcases with variable behavior */
           queued_at_start,           /* Total number of initial inputs   */
           queued_discovered,         /* Items discovered during this run */
           queued_imported,           /* Items imported via -S            */
           queued_favored,            /* Paths deemed favorable           */
           queued_with_cov,           /* Paths with new coverage bytes    */
           pending_not_fuzzed,        /* Queued but not done yet          */
           pending_favored,           /* Pending favored paths            */
           cur_skipped_paths,         /* Abandoned inputs in cur cycle    */
           cur_depth,                 /* Current path depth               */
           max_depth,                 /* Max path depth                   */
           useless_at_start,          /* Number of useless starting paths */
           var_byte_count,            /* Bitmap bytes with var behavior   */
           current_entry,             /* Current queue entry ID           */
           havoc_div = 1;             /* Cycle count divisor for havoc    */

EXP_ST u64 total_crashes,             /* Total number of crashes          */
           unique_crashes,            /* Crashes with unique signatures   */
           total_tmouts,              /* Total number of timeouts         */
           unique_tmouts,             /* Timeouts with unique signatures  */
           unique_hangs,              /* Hangs with unique signatures     */
           total_execs,               /* Total execve() calls             */
           slowest_exec_ms,           /* Slowest testcase non hang in ms  */
           start_time,                /* Unix start time (ms)             */
           last_path_time,            /* Time for most recent path (ms)   */
           last_crash_time,           /* Time for most recent crash (ms)  */
           last_hang_time,            /* Time for most recent hang (ms)   */
           last_crash_execs,          /* Exec counter at last crash       */
           queue_cycle,               /* Queue round counter              */
           cycles_wo_finds,           /* Cycles without any new paths     */
           trim_execs,                /* Execs done to trim input files   */
           bytes_trim_in,             /* Bytes coming into the trimmer    */
           bytes_trim_out,            /* Bytes coming outa the trimmer    */
           blocks_eff_total,          /* Blocks subject to effector maps  */
           blocks_eff_select;         /* Blocks selected as fuzzable      */

static u32 subseq_tmouts;             /* Number of timeouts in a row      */

static u8 *stage_name = "init",       /* Name of the current fuzz stage   */
          *stage_short,               /* Short stage name                 */
          *syncing_party;             /* Currently syncing with...        */

static s32 stage_cur, stage_max;      /* Stage progression                */
static s32 splicing_with = -1;        /* Splicing with which test case?   */

static u32 master_id, master_max;     /* Master instance job splitting    */

static u32 syncing_case;              /* Syncing with case #...           */

static s32 stage_cur_byte,            /* Byte offset of current stage op  */
           stage_cur_val;             /* Value used for stage op          */

static u8  stage_val_type;            /* Value type (STAGE_VAL_*)         */
//TODO: interested patterns and cycles
static u64 stage_finds[32],           /* Patterns found per fuzz stage    */
           stage_cycles[32];          /* Execs per fuzz stage             */

static u32 rand_cnt;                  /* Random number counter            */

static u64 total_cal_us,              /* Total calibration time (us)      */
           total_cal_cycles;          /* Total calibration cycles         */

static u64 total_bitmap_size,         /* Total bit count for all bitmaps  */  //记录执行fuzz以来，每次执行后bitmap中大于1的字节数目
           total_bitmap_entries;      /* Number of bitmaps counted        */

static s32 cpu_core_count;            /* CPU core count                   */

#ifdef HAVE_AFFINITY

static s32 cpu_aff = -1;       	      /* Selected CPU core                */

#endif /* HAVE_AFFINITY */

static FILE* plot_file;               /* Gnuplot output file              */

//结构体记录了每个testcase的属性，是否是trim、是否favored、是否提升覆盖率，路径深度如何？
//定义点
struct queue_entry {  

  u8* fname;                          /* File name for the test case      */
  u32 len;                            /* Input length                     */

  u8  cal_failed,                     /* Calibration failed?              */
      trim_done,                      /* Trimmed?                         */
      was_fuzzed,                     /* Had any fuzzing done yet?        */
      passed_det,                     /* Deterministic stages passed?     */
      has_new_cov,                    /* Triggers new coverage?           */
      var_behavior,                   /* Variable behavior?               */
      favored,                        /* Currently favored?               */
      fs_redundant;                   /* Marked as redundant in the fs?   */

  u32 bitmap_size,                    /* Number of bits set in bitmap     */
      exec_cksum;                     /* Checksum of the execution trace  */  //也就是bitmap的hash？

  u64 exec_us,                        /* Execution time (us)              */
      handicap,                       /* Number of queue cycles behind    */
      depth;                          /* Path depth                       */

  u8* trace_mini;                     /* Trace bytes, if kept             */
  u32 tc_ref;                         /* Trace bytes ref count            */

  struct queue_entry *next,           /* Next element, if any             */
                     *next_100;       /* 100 elements ahead               */

};

// 单项链表，完整的fuzzing队列声明点
static struct queue_entry *queue,     /* Fuzzing queue (linked list)      */
                          *queue_cur, /* Current offset within the queue  */
                          *queue_top, /* Top of the list                  */  //实时作为队列顶部
                          *q_prev100; /* Previous 100 marker              */

static struct queue_entry*
  top_rated[MAP_SIZE];                /* Top entries for bitmap bytes     */

struct extra_data {
  u8* data;                           /* Dictionary token data            */
  u32 len;                            /* Dictionary token length          */
  u32 hit_cnt;                        /* Use count in the corpus          */
};

//来源于interesting_xx
static struct extra_data* extras;     /* Extra tokens to fuzz with        */
static u32 extras_cnt;                /* Total number of tokens read      */

static struct extra_data* a_extras;   /* Automatically selected extras    */
static u32 a_extras_cnt;              /* Total number of tokens available */

static u8* (*post_handler)(u8* buf, u32* len);

/* Interesting values, as per config.h */

static s8  interesting_8[]  = { INTERESTING_8 };
static s16 interesting_16[] = { INTERESTING_8, INTERESTING_16 };
static s32 interesting_32[] = { INTERESTING_8, INTERESTING_16, INTERESTING_32 };

/* Fuzzing stages */
<<<<<<< HEAD
//AFL在不同阶段使用，不同的fuzz策略
//先进行4次不同位级别的FLIP，再进行ARITH……
=======
// Fuzz的各个阶段：FILP位翻转【bitflip】、算数操作【arithmetic】、特殊内容替换【interest】
// token字典替换【dictionary】、大破坏:对原文件的多轮变异，每一轮都是将多种方式组合【havoc】
// 文件拼接【splice】
// 参考：http://rk700.github.io/2018/01/04/afl-mutations/
>>>>>>> 8201772a
enum {
  /* 00 */ STAGE_FLIP1,
  /* 01 */ STAGE_FLIP2,
  /* 02 */ STAGE_FLIP4,
  /* 03 */ STAGE_FLIP8,
  /* 04 */ STAGE_FLIP16,
  /* 05 */ STAGE_FLIP32,
  /* 06 */ STAGE_ARITH8,
  /* 07 */ STAGE_ARITH16,
  /* 08 */ STAGE_ARITH32,
  /* 09 */ STAGE_INTEREST8,
  /* 10 */ STAGE_INTEREST16,
  /* 11 */ STAGE_INTEREST32,
  /* 12 */ STAGE_EXTRAS_UO,
  /* 13 */ STAGE_EXTRAS_UI,
  /* 14 */ STAGE_EXTRAS_AO,
  /* 15 */ STAGE_HAVOC,
  /* 16 */ STAGE_SPLICE
};

/* Stage value types */
//TODO: what is it?
enum {
  /* 00 */ STAGE_VAL_NONE,
  /* 01 */ STAGE_VAL_LE,
  /* 02 */ STAGE_VAL_BE
};

/* Execution status fault codes */
enum {
  /* 00 */ FAULT_NONE,
  /* 01 */ FAULT_TMOUT,
  /* 02 */ FAULT_CRASH,
  /* 03 */ FAULT_ERROR,
  /* 04 */ FAULT_NOINST,
  /* 05 */ FAULT_NOBITS
};


/* Get unix time in milliseconds */

static u64 get_cur_time(void) {

  struct timeval tv;
  struct timezone tz;

  gettimeofday(&tv, &tz);

  return (tv.tv_sec * 1000ULL) + (tv.tv_usec / 1000);

}


/* Get unix time in microseconds */

static u64 get_cur_time_us(void) {

  struct timeval tv;
  struct timezone tz;

  gettimeofday(&tv, &tz);

  return (tv.tv_sec * 1000000ULL) + tv.tv_usec;

}


/* Generate a random number (from 0 to limit - 1). This may
   have slight bias. */

static inline u32 UR(u32 limit) {

  if (unlikely(!rand_cnt--)) {

    u32 seed[2];

    ck_read(dev_urandom_fd, &seed, sizeof(seed), "/dev/urandom");

    srandom(seed[0]);
    rand_cnt = (RESEED_RNG / 2) + (seed[1] % RESEED_RNG);

  }

  return random() % limit;

}


/* Shuffle an array of pointers. Might be slightly biased. */
<<<<<<< HEAD
=======
// 随机排列一个指针数组【打乱指针数组】
>>>>>>> 8201772a
static void shuffle_ptrs(void** ptrs, u32 cnt) {

  u32 i;

  for (i = 0; i < cnt - 2; i++) {

    u32 j = i + UR(cnt - i);
    void *s = ptrs[i];
    ptrs[i] = ptrs[j];
    ptrs[j] = s;

  }

}

// 环境变量：AFL_NO_AFFINITY会禁止将某个实例绑定某个特点的CPU core上
// 虽然这也设置会降低运行速度，但是允许运行更多的afl-fuzz实例

#ifdef HAVE_AFFINITY  //应该是允许afl-fuzz实例绑定到特定的CPU core上

//将构建几个进程绑定到特定的CPU核上。
/* Build a list of processes bound to specific cores. Returns -1 if nothing
   can be found. Assumes an upper bound of 4k CPUs. */

static void bind_to_free_cpu(void) {

  DIR* d;
  struct dirent* de;
  cpu_set_t c;

  u8 cpu_used[4096] = { 0 };
  u32 i;

  if (cpu_core_count < 2) return;

  if (getenv("AFL_NO_AFFINITY")) {

    WARNF("Not binding to a CPU core (AFL_NO_AFFINITY set).");
    return;

  }

  d = opendir("/proc");

  if (!d) {

    WARNF("Unable to access /proc - can't scan for free CPU cores.");
    return;

  }

  ACTF("Checking CPU core loadout...");

  /* Introduce some jitter, in case multiple AFL tasks are doing the same
     thing at the same time... */

  usleep(R(1000) * 250);

  /* Scan all /proc/<pid>/status entries, checking for Cpus_allowed_list.
     Flag all processes bound to a specific CPU using cpu_used[]. This will
     fail for some exotic binding setups, but is likely good enough in almost
     all real-world use cases. */

  while ((de = readdir(d))) {

    u8* fn;
    FILE* f;
    u8 tmp[MAX_LINE];
    u8 has_vmsize = 0;

    if (!isdigit(de->d_name[0])) continue;

    fn = alloc_printf("/proc/%s/status", de->d_name);

    if (!(f = fopen(fn, "r"))) {
      ck_free(fn);
      continue;
    }

    while (fgets(tmp, MAX_LINE, f)) {

      u32 hval;

      /* Processes without VmSize are probably kernel tasks. */

      if (!strncmp(tmp, "VmSize:\t", 8)) has_vmsize = 1;

      if (!strncmp(tmp, "Cpus_allowed_list:\t", 19) &&
          !strchr(tmp, '-') && !strchr(tmp, ',') &&
          sscanf(tmp + 19, "%u", &hval) == 1 && hval < sizeof(cpu_used) &&
          has_vmsize) {

        cpu_used[hval] = 1;
        break;

      }

    }

    ck_free(fn);
    fclose(f);

  }

  closedir(d);

  for (i = 0; i < cpu_core_count; i++) if (!cpu_used[i]) break;

  if (i == cpu_core_count) {

    SAYF("\n" cLRD "[-] " cRST
         "Uh-oh, looks like all %u CPU cores on your system are allocated to\n"
         "    other instances of afl-fuzz (or similar CPU-locked tasks). Starting\n"
         "    another fuzzer on this machine is probably a bad plan, but if you are\n"
         "    absolutely sure, you can set AFL_NO_AFFINITY and try again.\n",
         cpu_core_count);

    FATAL("No more free CPU cores");

  }

  OKF("Found a free CPU core, binding to #%u.", i);

  cpu_aff = i;

  CPU_ZERO(&c);
  CPU_SET(i, &c);

  if (sched_setaffinity(0, sizeof(c), &c))
    PFATAL("sched_setaffinity failed");

}

#endif /* HAVE_AFFINITY */

#ifndef IGNORE_FINDS

/* 
  Helper function to compare buffers; 
  returns first and last differing offset. 
  We use this to find reasonable locations for splicing two files. 
*/

//比较len长度的字符串ptr1、ptr2，第一个字符不同的idx记录在first上，最后一个不同的记录在last中
//注意first~last之间不要求都不同。
//之后是用于splice步骤中找不同的部分拼合文件用的
static void locate_diffs(u8* ptr1, u8* ptr2, u32 len, s32* first, s32* last) {

  s32 f_loc = -1;
  s32 l_loc = -1;
  u32 pos;

  for (pos = 0; pos < len; pos++) {

    if (*(ptr1++) != *(ptr2++)) {

      if (f_loc == -1) f_loc = pos;
      l_loc = pos;

    }

  }

  *first = f_loc;
  *last = l_loc;

  return;

}

#endif /* !IGNORE_FINDS */


/* Describe integer. Uses 12 cyclic static buffers for return values. The value
   returned should be five characters or less for all the integers we reasonably
   expect to see. */

static u8* DI(u64 val) {

  static u8 tmp[12][16];
  static u8 cur;

  cur = (cur + 1) % 12;

// 这个宏是check一下值小于(_divisor) * (_limit_mult)
// 然后以_divisor作为unit基础输出到tmp中。类型为_cast
#define CHK_FORMAT(_divisor, _limit_mult, _fmt, _cast) do { \
    if (val < (_divisor) * (_limit_mult)) { \
      sprintf(tmp[cur], _fmt, ((_cast)val) / (_divisor)); \
      return tmp[cur]; \
    } \
  } while (0)

  /* 0-9999 */
  CHK_FORMAT(1, 10000, "%llu", u64);

  /* 10.0k - 99.9k */
  CHK_FORMAT(1000, 99.95, "%0.01fk", double);

  /* 100k - 999k */
  CHK_FORMAT(1000, 1000, "%lluk", u64);

  /* 1.00M - 9.99M */
  CHK_FORMAT(1000 * 1000, 9.995, "%0.02fM", double);

  /* 10.0M - 99.9M */
  CHK_FORMAT(1000 * 1000, 99.95, "%0.01fM", double);

  /* 100M - 999M */
  CHK_FORMAT(1000 * 1000, 1000, "%lluM", u64);

  /* 1.00G - 9.99G */
  CHK_FORMAT(1000LL * 1000 * 1000, 9.995, "%0.02fG", double);

  /* 10.0G - 99.9G */
  CHK_FORMAT(1000LL * 1000 * 1000, 99.95, "%0.01fG", double);

  /* 100G - 999G */
  CHK_FORMAT(1000LL * 1000 * 1000, 1000, "%lluG", u64);

  /* 1.00T - 9.99G */
  CHK_FORMAT(1000LL * 1000 * 1000 * 1000, 9.995, "%0.02fT", double);

  /* 10.0T - 99.9T */
  CHK_FORMAT(1000LL * 1000 * 1000 * 1000, 99.95, "%0.01fT", double);

  /* 100T+ */
  strcpy(tmp[cur], "infty");
  return tmp[cur];

}


/* Describe float. Similar to the above, except with a single 
   static buffer. */

static u8* DF(double val) {

  static u8 tmp[16];

  if (val < 99.995) {
    sprintf(tmp, "%0.02f", val);
    return tmp;
  }

  if (val < 999.95) {
    sprintf(tmp, "%0.01f", val);
    return tmp;
  }

  return DI((u64)val);

}


/* Describe integer as memory size. */

static u8* DMS(u64 val) {

  static u8 tmp[12][16];
  static u8 cur;

  cur = (cur + 1) % 12;

  /* 0-9999 */
  CHK_FORMAT(1, 10000, "%llu B", u64);

  /* 10.0k - 99.9k */
  CHK_FORMAT(1024, 99.95, "%0.01f kB", double);

  /* 100k - 999k */
  CHK_FORMAT(1024, 1000, "%llu kB", u64);

  /* 1.00M - 9.99M */
  CHK_FORMAT(1024 * 1024, 9.995, "%0.02f MB", double);

  /* 10.0M - 99.9M */
  CHK_FORMAT(1024 * 1024, 99.95, "%0.01f MB", double);

  /* 100M - 999M */
  CHK_FORMAT(1024 * 1024, 1000, "%llu MB", u64);

  /* 1.00G - 9.99G */
  CHK_FORMAT(1024LL * 1024 * 1024, 9.995, "%0.02f GB", double);

  /* 10.0G - 99.9G */
  CHK_FORMAT(1024LL * 1024 * 1024, 99.95, "%0.01f GB", double);

  /* 100G - 999G */
  CHK_FORMAT(1024LL * 1024 * 1024, 1000, "%llu GB", u64);

  /* 1.00T - 9.99G */
  CHK_FORMAT(1024LL * 1024 * 1024 * 1024, 9.995, "%0.02f TB", double);

  /* 10.0T - 99.9T */
  CHK_FORMAT(1024LL * 1024 * 1024 * 1024, 99.95, "%0.01f TB", double);

#undef CHK_FORMAT

  /* 100T+ */
  strcpy(tmp[cur], "infty");
  return tmp[cur];

}


/* Describe time delta. Returns one static buffer, 34 chars of less. */

static u8* DTD(u64 cur_ms, u64 event_ms) {

  static u8 tmp[64];
  u64 delta;
  s32 t_d, t_h, t_m, t_s;

  if (!event_ms) return "none seen yet";

  delta = cur_ms - event_ms;

  t_d = delta / 1000 / 60 / 60 / 24;
  t_h = (delta / 1000 / 60 / 60) % 24;
  t_m = (delta / 1000 / 60) % 60;
  t_s = (delta / 1000) % 60;

  sprintf(tmp, "%s days, %u hrs, %u min, %u sec", DI(t_d), t_h, t_m, t_s);
  return tmp;

}


/* Mark deterministic checks as done for a particular queue entry. We use the
   .state file to avoid repeating deterministic fuzzing when resuming aborted
   scans. */

static void mark_as_det_done(struct queue_entry* q) {

  u8* fn = strrchr(q->fname, '/');
  s32 fd;

  fn = alloc_printf("%s/queue/.state/deterministic_done/%s", out_dir, fn + 1);

  fd = open(fn, O_WRONLY | O_CREAT | O_EXCL, 0600);
  if (fd < 0) PFATAL("Unable to create '%s'", fn);
  close(fd);

  ck_free(fn);

  q->passed_det = 1;

}


/* Mark as variable. Create symlinks if possible to make it easier to examine
   the files. */

static void mark_as_variable(struct queue_entry* q) {

  u8 *fn = strrchr(q->fname, '/') + 1, *ldest;

  ldest = alloc_printf("../../%s", fn);
  //记录到路径可变的文件夹中
  fn = alloc_printf("%s/queue/.state/variable_behavior/%s", out_dir, fn);

  if (symlink(ldest, fn)) {

    s32 fd = open(fn, O_WRONLY | O_CREAT | O_EXCL, 0600);
    if (fd < 0) PFATAL("Unable to create '%s'", fn);
    close(fd);

  }

  ck_free(ldest);
  ck_free(fn);

  q->var_behavior = 1;

}


/* Mark / unmark as redundant (edge-only). This is not used for restoring state,
   but may be useful for post-processing datasets. */

static void mark_as_redundant(struct queue_entry* q, u8 state) {

  u8* fn;
  s32 fd;

  if (state == q->fs_redundant) return;

  q->fs_redundant = state;

  fn = strrchr(q->fname, '/');
  fn = alloc_printf("%s/queue/.state/redundant_edges/%s", out_dir, fn + 1);

  if (state) {

    fd = open(fn, O_WRONLY | O_CREAT | O_EXCL, 0600);
    if (fd < 0) PFATAL("Unable to create '%s'", fn);
    close(fd);

  } else {

    if (unlink(fn)) PFATAL("Unable to remove '%s'", fn);

  }

  ck_free(fn);

}


/* Append new test case to the queue. */
// 将新的测试用例加入到队列中
static void add_to_queue(u8* fname, u32 len, u8 passed_det) {
  //当前需要入队的test case
  struct queue_entry* q = ck_alloc(sizeof(struct queue_entry));

  q->fname        = fname;  //文件相对路径
  q->len          = len;
  q->depth        = cur_depth + 1;  //TODO:当前路径深度？
  q->passed_det   = passed_det;

  if (q->depth > max_depth) max_depth = q->depth;

  if (queue_top) {  //最新append的test case

    queue_top->next = q;
    queue_top = q;

  } else q_prev100 = queue = queue_top = q;

  //当前队列的testcases数目
  queued_paths++; 
  //还未完成fuzz所以阶段的testcases数目
  pending_not_fuzzed++;

  cycles_wo_finds = 0; //成环了，但没有新路径了。

  if (!(queued_paths % 100)) { //前100个加入q_prev100

    q_prev100->next_100 = q;
    q_prev100 = q;

  }

  last_path_time = get_cur_time();  

}


/* Destroy the entire queue. */

EXP_ST void destroy_queue(void) {

  struct queue_entry *q = queue, *n;

  while (q) {

    n = q->next;
    ck_free(q->fname);
    ck_free(q->trace_mini);
    ck_free(q);
    q = n;

  }

}


/* Write bitmap to file. The bitmap is useful mostly for the secret
   -B option, to focus a separate fuzzing session on a particular
   interesting input without rediscovering all the others. */
//  gcc options： -B <directory>           Add <directory> to the compiler's search paths.
// 把bitmap写到文件中
// 可以将separate fuzzing session专注于某一个特定感兴趣的输入【避免重新发现重复的路径】？
EXP_ST void write_bitmap(void) {

  u8* fname;
  s32 fd;

  if (!bitmap_changed) return;
  bitmap_changed = 0;

  fname = alloc_printf("%s/fuzz_bitmap", out_dir);  //在输出目录中创建fuzz_bitmap文件
  fd = open(fname, O_WRONLY | O_CREAT | O_TRUNC, 0600);

  if (fd < 0) PFATAL("Unable to open '%s'", fname);

  // 将fuzzing中未覆盖的部分写入fuzz_bitmap文件中 
  // virgin_bits[MAP_SIZE],     /* Regions yet untouched by fuzzing
  ck_write(fd, virgin_bits, MAP_SIZE, fname);

  close(fd);
  ck_free(fname);

}


/* Read bitmap from file. This is for the -B option again. */
// 读取bitmap存储的文件到virgin_bits中
EXP_ST void read_bitmap(u8* fname) {

  s32 fd = open(fname, O_RDONLY);

  if (fd < 0) PFATAL("Unable to open '%s'", fname);

  ck_read(fd, virgin_bits, MAP_SIZE, fname);

  close(fd);

}


/* Check if the current execution path brings anything new to the table.
   Update virgin bits to reflect the finds. 
<<<<<<< HEAD
   Returns 1 if the only change is the hit-count for a particular tuple; 【某路径对的命中次数不同】
   2 if there are new tuples seen. 【有新路径发现】
=======
   Returns 1 if the only change is the hit-count for a particular tuple; 
   2 if there are new tuples seen. 
>>>>>>> 8201772a
   Updates the map, so subsequent calls will always return 0.

   This function is called after every exec() on a fairly large buffer, so
   it needs to be fast. We do this in 32-bit and 64-bit flavors. */
<<<<<<< HEAD
// 检查有没有新路径或者某个路径的执行次数有所不同。【速度要求快】
=======
// 判断现在的执行路径是否有新的覆盖率，并且在virgin_bits中进行更新【维护bitmaps】
// 这个函数在每次exec()调用后执行，速度一定要快
>>>>>>> 8201772a
static inline u8 has_new_bits(u8* virgin_map) {

#ifdef WORD_SIZE_64

  u64* current = (u64*)trace_bits;
  u64* virgin  = (u64*)virgin_map;

  u32  i = (MAP_SIZE >> 3);

#else
<<<<<<< HEAD
  //virgin_map为当前还未发现的路径【未发现的block pair/typle为-1（0xFF）】，trace_bits为当前执行发现的路径
  u32* current = (u32*)trace_bits;  //取首四个字节
  u32* virgin  = (u32*)virgin_map;

  u32  i = (MAP_SIZE >> 2);
=======

  u32* current = (u32*)trace_bits;  //从当前共享内存SHM中获取的当前次执行路径的bitmap【这里存储的是当前次已访问的bits】
  u32* virgin  = (u32*)virgin_map;  //历史bitmap情况，这里存储的是未访问no-access的bits【或者是未crash的、或者是未timeout的bitmaps】
  // bitmaps的size为64KB，就是65536【MAP_SIZE】
  // 注意为每个块产生随机数标识的是random() % MAPSIZE
  // 因此共享内存__afl_area_ptr区域记录bitmaps的时候，数组只要开MAPSIZE就好
  // shared_mem[cur_location ^ prev_location]++; 其中cur_location ^ prev_location <= MAP_SIZE
  // 注意共享内存的更新是根据orb指令进行的，也就是按照字节更新，bytes++。【最多记录的count数目为256】
  // 即上述可以理解为 u8 shared_mem[MAP_SIZE]
  u32  i = (MAP_SIZE >> 2); // MAP_SIZE/4，以4字节为单位来比较。如果4字节中新的路径，才考虑逐个字节比较
>>>>>>> 8201772a

#endif /* ^WORD_SIZE_64 */

  u8   ret = 0;

  while (i--) {

    /* Optimize for (*current & *virgin) == 0 - i.e., no bits in current bitmap
       that have not been already cleared from the virgin map - since this will
       almost always be the case. */
<<<<<<< HEAD
    //代表current发现了新路径或者某条路径的执行次数和之前有所不同
    if (unlikely(*current) && unlikely(*current & *virgin)) { //四字节四字节对比【当前是有hit的（curr！=0）并且curr在未命中的地方有1（*current & *virgin）】

=======
    // 首先当前次执行有访问到的路径：*current
    // 而且，当前访问到的路径中有历史未访问的或者有和历史计数不一致的：*current & *virgin
    if (unlikely(*current) && unlikely(*current & *virgin)) { //以4字节为单位的比较
      // 确实有新的bits了，要更新bitmaps
      // 注意如果4字节单元中没有新的路径，那么会在外层的while循环终遍历下一个4字节单元
      // 只有4字节中有新的路径了，才会比较小的bytes单元【这样就加快了比较速度】
>>>>>>> 8201772a
      if (likely(ret < 2)) {

        u8* cur = (u8*)current; //现在转换为bytes的比较，按照单个字节来比较
        u8* vir = (u8*)virgin;  

        /* Looks like we have not found any new bytes yet; see if any non-zero
           bytes in current[] are pristine in virgin[]. */

#ifdef WORD_SIZE_64

        if ((cur[0] && vir[0] == 0xff) || (cur[1] && vir[1] == 0xff) ||
            (cur[2] && vir[2] == 0xff) || (cur[3] && vir[3] == 0xff) ||
            (cur[4] && vir[4] == 0xff) || (cur[5] && vir[5] == 0xff) ||
            (cur[6] && vir[6] == 0xff) || (cur[7] && vir[7] == 0xff)) ret = 2;
        else ret = 1;

#else
<<<<<<< HEAD

        if ((cur[0] && vir[0] == 0xff) || (cur[1] && vir[1] == 0xff) || //  ==的优先级高
            (cur[2] && vir[2] == 0xff) || (cur[3] && vir[3] == 0xff)) ret = 2;  //当前cur有值，但是原来的vir为-1，则说明有新路径
        else ret = 1; //否则数量不同
=======
        //比较4字节大单元中的每一个小单元【bytes】
        //如果有0xff，即说明本4字节中有新的路径，返回2.
        //注意bitmaps，如果没有从文件中导入，那么初始化为0xff【256】，即未访问过，否则更新为计数值的取反【剩余的可计数量】
        if ((cur[0] && vir[0] == 0xff) || (cur[1] && vir[1] == 0xff) ||
            (cur[2] && vir[2] == 0xff) || (cur[3] && vir[3] == 0xff)) ret = 2;
        else ret = 1; //没有0xff，说明没有新的路径，只有旧的路径次数增加，也就是要更新路径计数
>>>>>>> 8201772a

#endif /* ^WORD_SIZE_64 */

      }

<<<<<<< HEAD
      *virgin &= ~*current; //更新virgin_map【实时反映还没有hit过的路径】

    }

    current++;
    virgin++; //遍历下一个bitmap，四字节

  }
  //如果ret有值【说明路径变化了】，则记录bitmap_changed = 1
=======
      *virgin &= ~*current; // 更新历史bitmap【减少未访问的bits】，注意virgin是current的取反的值

    }

    current++;  //继续比较下一个4字节单元
    virgin++;

  }

  // 如果传入的参数是virgin_bits，那么virgin_map和virgin_bits指针是指向同一片空间的
  // 如果ret不为0，说明bitmap有变化【计数变化或覆盖率变化】
  // 标记flag，即bitmap_changed为1
  // 传入的参数还可能是virgin_tmout和virgin_crash，这时候它们产生变化，不更新bitmap_changed
>>>>>>> 8201772a
  if (ret && virgin_map == virgin_bits) bitmap_changed = 1;

  return ret; //未变化返回0

}


/* Count the number of bits set in the provided bitmap. Used for the status
   screen several times every second, does not have to be fast. */

// 计算给定的bitmap【mem参数】的bit数量
static u32 count_bits(u8* mem) {

  u32* ptr = (u32*)mem; //共享内存是以bytes记录的，但是这里用4字节为单位进行计数
  u32  i   = (MAP_SIZE >> 2); //因此对于整个bitmap，以4字节单位计数，要计算i=(MAP_SIZE >> 2)次。
  u32  ret = 0;

  while (i--) {

    u32 v = *(ptr++); //每次记录4字节的bit数量，然后遍历下一个4字节单元。

    /* This gets called on the inverse, virgin bitmap; optimize for sparse
       data. */

    if (v == 0xffffffff) {  //0xffffffff中32个比特数
      ret += 32;  //直接比特数计数加32，速度加快
      continue;
    }
    //这一步是按照0x00，一个字节为计数小单元，
    //将bit转换为计数字节
    //比如00=>00[0个1]
    //    01=>01[1个1]
    //    10=>01[1个1]
    //    11=>10[2个1，即0x10=2]
    v -= ((v >> 1) & 0x55555555); //0101 0101 …… 0101 0101
    //累加相邻的计数单元，eg：“0x1010=0x10+0x10” = 0x0100，“0x0100” = 0x01+0x00 = 0x01
    //这里就完成了2字节的计数
    v = (v & 0x33333333) + ((v >> 2) & 0x33333333); //0011 0011 …… 0011 0011
    //累加4字节的bit计数，但是只有间隔的值是有用的
    // 0001 0010 0001 0010 0001 0001 0001 0001 => 0001 0011. 0011 0011. 0011 0010. 0010 0010. 【带.的表示相邻4字节的计数情况】
    // 提取出来计数值& 0x0F0F0F0F，其他清空0000 0011. 0000 0011. 0000 0010. 0000 0010.
    // 最后把有效计数值累加起来* 0x01010101) >> 24
    // *0x01010101会累加到24-28bit的位置上。
    ret += (((v + (v >> 4)) & 0x0F0F0F0F) * 0x01010101) >> 24;

  }

  return ret; //不断累加到ret中，最后返回

}


#define FF(_b)  (0xff << ((_b) << 3))

/* Count the number of bytes set in the bitmap. Called fairly sporadically,
   mostly to update the status screen or calibrate and examine confirmed
   new paths. */
<<<<<<< HEAD

static u32 count_bytes(u8* mem) { //记录有多少个字节非零
=======
static u32 count_bytes(u8* mem) {
>>>>>>> 8201772a

  u32* ptr = (u32*)mem;
  u32  i   = (MAP_SIZE >> 2);
  u32  ret = 0;

  while (i--) {

    u32 v = *(ptr++);   //四个字节

    if (!v) continue;
    //一个字节一个字节检查，有值则ret++
    if (v & FF(0)) ret++;
    if (v & FF(1)) ret++;
    if (v & FF(2)) ret++;
    if (v & FF(3)) ret++;

  }

  return ret;

}


/* Count the number of non-255 bytes set in the bitmap. Used strictly for the
   status screen, several calls per second or so. */

static u32 count_non_255_bytes(u8* mem) {

  u32* ptr = (u32*)mem;
  u32  i   = (MAP_SIZE >> 2);
  u32  ret = 0;

  while (i--) {

    u32 v = *(ptr++);

    /* This is called on the virgin bitmap, so optimize for the most likely
       case. */

    if (v == 0xffffffff) continue;
    if ((v & FF(0)) != FF(0)) ret++;
    if ((v & FF(1)) != FF(1)) ret++;
    if ((v & FF(2)) != FF(2)) ret++;
    if ((v & FF(3)) != FF(3)) ret++;

  }

  return ret;

}


/* Destructively simplify trace by eliminating hit count information
   and replacing it with 0x80 or 0x01 depending on whether the tuple
   is hit or not. Called on every new crash or timeout, should be
   reasonably fast. */

static const u8 simplify_lookup[256] = { 

  [0]         = 1,
  [1 ... 255] = 128

};

#ifdef WORD_SIZE_64

static void simplify_trace(u64* mem) {

  u32 i = MAP_SIZE >> 3;

  while (i--) {

    /* Optimize for sparse bitmaps. */

    if (unlikely(*mem)) {

      u8* mem8 = (u8*)mem;

      mem8[0] = simplify_lookup[mem8[0]];
      mem8[1] = simplify_lookup[mem8[1]];
      mem8[2] = simplify_lookup[mem8[2]];
      mem8[3] = simplify_lookup[mem8[3]];
      mem8[4] = simplify_lookup[mem8[4]];
      mem8[5] = simplify_lookup[mem8[5]];
      mem8[6] = simplify_lookup[mem8[6]];
      mem8[7] = simplify_lookup[mem8[7]];

    } else *mem = 0x0101010101010101ULL;

    mem++;

  }

}

#else

static void simplify_trace(u32* mem) {
  //对trace_bits进行规整
  u32 i = MAP_SIZE >> 2;

  while (i--) {

    /* Optimize for sparse bitmaps. */

    if (unlikely(*mem)) {

      u8* mem8 = (u8*)mem;

      mem8[0] = simplify_lookup[mem8[0]];
      mem8[1] = simplify_lookup[mem8[1]];
      mem8[2] = simplify_lookup[mem8[2]];
      mem8[3] = simplify_lookup[mem8[3]];

    } else *mem = 0x01010101;

    mem++;
  }
  //i从0-7，mem8[i] = simplify_lookup[mem8[i]]，代表规整该路径的命中次数到指令值，
  //这个路径如果没有命中，就设置为1=0x01，如果命中了，就设置为128，即二进制的1000 0000=0x10
  //否则设置mem为0x0101010101010101ULL，即代表这8个字节代表的path都没有命中，每个字节的值被置为1。

}

#endif /* ^WORD_SIZE_64 */


/* Destructively classify execution counts in a trace. This is used as a
   preprocessing step for any newly acquired traces. Called on every exec,
   must be fast. */

static const u8 count_class_lookup8[256] = {

  [0]           = 0,
  [1]           = 1,
  [2]           = 2,
  [3]           = 4,
  [4 ... 7]     = 8,
  [8 ... 15]    = 16,
  [16 ... 31]   = 32,
  [32 ... 127]  = 64,
  [128 ... 255] = 128

};

static u16 count_class_lookup16[65536];

//这其实是因为trace_bits是用一个字节来记录是否到达这个路径，和这个路径被命中了多少次的，而这个次数在0-255之间，
//但比如一个循环，它循环5次和循环6次可能是完全一样的效果，为了避免被当成不同的路径，或者说尽可能减少因为命中次数导致的区别。
//在每次去计算是否发现了新路径之前，先把这个路径命中数进行规整，比如把命中5次和6次都统一认为是命中了8次。
//见下面这个count_class_lookup8【注意这个是8】
/*static const u8 count_class_lookup8[256] = {
        [0]           = 0,
        [1]           = 1,
        [2]           = 2,
        [3]           = 4,
        [4 ... 7]     = 8,
        [8 ... 15]    = 16,
        [16 ... 31]   = 32,
        [32 ... 127]  = 64,
        [128 ... 255] = 128
};
而为什么又需要在init_count_class16用一个u16 count_class_lookup16呢，
是因为AFL在后面实际进行规整的时候，是一次读两个字节去处理的，
为了提高效率，这只是出于效率的考量，实际效果还是上面这种效果。
*/
EXP_ST void init_count_class16(void) {

  u32 b1, b2;

  for (b1 = 0; b1 < 256; b1++) 
    for (b2 = 0; b2 < 256; b2++)
      count_class_lookup16[(b1 << 8) + b2] =  //把两个字节的数据结合，用一个数组表示，便于规整
        (count_class_lookup8[b1] << 8) |
        count_class_lookup8[b2];

}


#ifdef WORD_SIZE_64

static inline void classify_counts(u64* mem) {

  u32 i = MAP_SIZE >> 3;

  while (i--) {

    /* Optimize for sparse bitmaps. */

    if (unlikely(*mem)) {

      u16* mem16 = (u16*)mem;

      mem16[0] = count_class_lookup16[mem16[0]];
      mem16[1] = count_class_lookup16[mem16[1]];
      mem16[2] = count_class_lookup16[mem16[2]];
      mem16[3] = count_class_lookup16[mem16[3]];

    }

    mem++;

  }

}

#else

static inline void classify_counts(u32* mem) {

  u32 i = MAP_SIZE >> 2;

  while (i--) {

    /* Optimize for sparse bitmaps. */

    if (unlikely(*mem)) { 

      u16* mem16 = (u16*)mem;//两个字节一处理

      mem16[0] = count_class_lookup16[mem16[0]];//利用查找表优化，循环/无意义的某个couple的简单/微小次数增加。
      mem16[1] = count_class_lookup16[mem16[1]];

    }

    mem++;

  }

}

#endif /* ^WORD_SIZE_64 */


/* Get rid of shared memory (atexit handler). */

static void remove_shm(void) {

  shmctl(shm_id, IPC_RMID, NULL);

}


/* Compact trace bytes into a smaller bitmap. We effectively just drop the
   count information here. This is called only sporadically, for some
   new paths. */
//将trace_bits压缩为较小的位图。
//简单的理解就是把原本是包括了是否覆盖到和覆盖了多少次的byte，压缩成是否覆盖到的bit。
static void minimize_bits(u8* dst, u8* src) {

  u32 i = 0;

  while (i < MAP_SIZE) {

    if (*(src++)) dst[i >> 3] |= 1 << (i & 7); //8个字节压缩到8个bits，每个字节为非0，则记录字节dst中的对应bit为1
    i++;

  }

}


/* When we bump into a new path, we call this to see if the path appears
   more "favorable" than any of the existing ones. The purpose of the
   "favorables" is to have a minimal set of paths that trigger all the bits
   seen in the bitmap so far, and focus on fuzzing them at the expense of
   the rest.

   The first step of the process is to maintain a list of top_rated[] entries
   for every byte in the bitmap. We win that slot if there is no previous
   contender, or if the contender has a more favorable speed x size factor. */

/*每当我们发现一个新的路径，都会调用这个函数来判断其是不是更加地favorable，
这个favorable的意思是说是否包含最小的路径集合来遍历到所有bitmap中的位，我们专注于这些集合而忽略其他的。
核心的比较方式是fav_factor = q->exec_us * q->len; 即测试用例执行的时间以及输入长度的乘积，
注释说希望找到更快或者规模更小的用例，一旦当前的fav_factor比top_rated[i]要小就会更新这个表，
将原来的winner的tc_ref++，当前的插入表中。
*/
//top_rated维护一些favorable的test case
static void update_bitmap_score(struct queue_entry* q) {

  u32 i;
  u64 fav_factor = q->exec_us * q->len; //希望找到更快或者规模更小的用例

  /* For every byte set in trace_bits[], see if there is a previous winner,
     and how it compares to us. */

  for (i = 0; i < MAP_SIZE; i++)

    if (trace_bits[i]) {

       if (top_rated[i]) {

         /* Faster-executing or smaller test cases are favored. */

         if (fav_factor > top_rated[i]->exec_us * top_rated[i]->len) continue;

         /* Looks like we're going to win. Decrease ref count for the
            previous winner, discard its trace_bits[] if necessary. */

         if (!--top_rated[i]->tc_ref) {
           ck_free(top_rated[i]->trace_mini);
           top_rated[i]->trace_mini = 0;
         }

       }

       /* Insert ourselves as the new winner. */

       top_rated[i] = q;  //可以命中这个字节的最佳favorable的test case
       q->tc_ref++;

       if (!q->trace_mini) {
         q->trace_mini = ck_alloc(MAP_SIZE >> 3);
         minimize_bits(q->trace_mini, trace_bits); //把trace_bits的命中计数，压缩为是否命中的bits，记录到trace_mini中
       }

       score_changed = 1; //favorable的情况有change

     }
    
}


/* The second part of the mechanism discussed above is a routine that
   goes over top_rated[] entries, and then sequentially grabs winners for
   previously-unseen bytes (temp_v) and marks them as favored, at least
   until the next run. The favored entries are given more air time during
   all fuzzing steps. */
// 精简队列。遍历top_rated，对bitmap每个字节，找winner标记为favored。
// 对于favored的测试用例后面优先级会更高一些
static void cull_queue(void) {

  struct queue_entry* q;
  static u8 temp_v[MAP_SIZE >> 3];
  u32 i;

  if (dumb_mode || !score_changed) return;
  //如果有favor的变化【score_changed = 1】
  score_changed = 0; 
  //创建u8 temp_v数组，大小为MAP_SIZE除8，并将其初始值设置为0xff，
  //其每位如果为1就代表还没有被覆盖到，如果为0就代表以及被覆盖到了。
  memset(temp_v, 255, MAP_SIZE >> 3);

  queued_favored  = 0;
  pending_favored = 0;

  q = queue;

  while (q) {
    q->favored = 0;
    q = q->next;
  }

  /* Let's see if anything in the bitmap isn't captured in temp_v.
     If yes, and if it has a top_rated[] contender, let's use it. */
  //将i从0到MAP_SIZE迭代，这个迭代其实就是筛选出一组queue entry，它们就能够覆盖到所有现在已经覆盖到的路径，
  //而且这个case集合里的case要更小更快【之前在update_bitmap_score计算过top_rated】，这并不是最优算法，只能算是贪心算法。
  for (i = 0; i < MAP_SIZE; i++)
      if (top_rated[i] && (temp_v[i >> 3] & (1 << (i & 7)))) {  //temp_v[...]为了检查该位是不是0，即判断该path对应的bit有没有被置位。[目前路径tuple有无被覆盖，1表示还没被覆盖]
                                                                //top_rated[i] 表示这个路径tuple有case覆盖到【top_rated就是queue_entry，指向原始的queue中的case】
      u32 j = MAP_SIZE >> 3;

      /* Remove all bits belonging to the current entry from temp_v. */

      while (j--) 
        if (top_rated[i]->trace_mini[j]) // 有值的前提是，这个case的命中了某个路径tuple，相比其他case，是最佳favorable的test case
          temp_v[j] &= ~top_rated[i]->trace_mini[j];  //从temp_v中把未覆盖位去掉。

      top_rated[i]->favored = 1;  //这个case是favor的
      queued_favored++; //favor的case数目++

      if (!top_rated[i]->was_fuzzed) pending_favored++;

    }

  q = queue;

  while (q) { //标记冗余用例
    mark_as_redundant(q, !q->favored); //也就是说，如果不是favored的case，就被标记成redundant_edges
    q = q->next;
  }

}


/* Configure shared memory and virgin_bits. This is called at startup. */

EXP_ST void setup_shm(void) {

  u8* shm_str;

  if (!in_bitmap) memset(virgin_bits, 255, MAP_SIZE);

  memset(virgin_tmout, 255, MAP_SIZE);
  memset(virgin_crash, 255, MAP_SIZE);

  shm_id = shmget(IPC_PRIVATE, MAP_SIZE, IPC_CREAT | IPC_EXCL | 0600);  //创建共享内存，标记id为shm_id

  if (shm_id < 0) PFATAL("shmget() failed");

  atexit(remove_shm);

  shm_str = alloc_printf("%d", shm_id);

  /* If somebody is asking us to fuzz instrumented binaries in dumb mode,
     we don't want them to detect instrumentation, since we won't be sending
     fork server commands. This should be replaced with better auto-detection
     later on, perhaps? */

  if (!dumb_mode) setenv(SHM_ENV_VAR, shm_str, 1);  //share memory的id存储在env[SHM_ENV_VAR]中，用作与forkserver通信

  ck_free(shm_str);

  //shmat()函数的作用就是用来启动对该共享内存的访问，并把共享内存连接到当前进程的地址空间。
  //通过shared_memory存储bitmap
  trace_bits = shmat(shm_id, NULL, 0);  //调用成功时返回一个指向共享内存第一个字节的指针
  
  if (trace_bits == (void *)-1) PFATAL("shmat() failed");

}


/* Load postprocessor, if available. */
// 这个post library的作用就是保障你的output，有绝对的格式要求的时候使用的。
// 比如以“PNG”字符串开头。
// more details can refer to experimental/postlibrary
static void setup_post(void) {

  void* dh;
  u8* fn = getenv("AFL_POST_LIBRARY");
  u32 tlen = 6;

  if (!fn) return;

  ACTF("Loading postprocessor from '%s'...", fn);

  dh = dlopen(fn, RTLD_NOW);
  if (!dh) FATAL("%s", dlerror());

  post_handler = dlsym(dh, "afl_postprocess");
  if (!post_handler) FATAL("Symbol 'afl_postprocess' not found.");

  /* Do a quick test. It's better to segfault now than later =) */

  post_handler("hello", &tlen);

  OKF("Postprocessor installed successfully.");

}


/* Read all testcases from the input directory, then queue them for testing.
   Called at startup. */

static void read_testcases(void) {

  struct dirent **nl; //https://blog.csdn.net/zhuyi2654715/article/details/7605051
  s32 nl_cnt;
  u32 i;
  u8* fn;

  /* Auto-detect non-in-place resumption attempts. */

  fn = alloc_printf("%s/queue", in_dir);
  if (!access(fn, F_OK)) in_dir = fn; else ck_free(fn);

  ACTF("Scanning '%s'...", in_dir);

  /* We use scandir() + alphasort() rather than readdir() because otherwise,
     the ordering  of test cases would vary somewhat randomly and would be
     difficult to control. */
  
  nl_cnt = scandir(in_dir, &nl, NULL, alphasort);

  if (nl_cnt < 0) {

    if (errno == ENOENT || errno == ENOTDIR)

      SAYF("\n" cLRD "[-] " cRST
           "The input directory does not seem to be valid - try again. The fuzzer needs\n"
           "    one or more test case to start with - ideally, a small file under 1 kB\n"
           "    or so. The cases must be stored as regular files directly in the input\n"
           "    directory.\n");

    PFATAL("Unable to open '%s'", in_dir);

  }

  if (shuffle_queue && nl_cnt > 1) {

    ACTF("Shuffling queue...");
    shuffle_ptrs((void**)nl, nl_cnt); //对nl进行洗牌，打乱【读取in_dir目录下的文件和目录】

  }

  for (i = 0; i < nl_cnt; i++) {

    struct stat st;

    u8* fn = alloc_printf("%s/%s", in_dir, nl[i]->d_name);
    //记录某个case是否做过deterministic
    u8* dfn = alloc_printf("%s/.state/deterministic_done/%s", in_dir, nl[i]->d_name);

    u8  passed_det = 0;

    free(nl[i]); /* not tracked */

    //读取文件具体信息
    if (lstat(fn, &st) || access(fn, R_OK))
      PFATAL("Unable to access '%s'", fn);

    /* This also takes care of . and .. */

    if (!S_ISREG(st.st_mode) || !st.st_size || strstr(fn, "/README.txt")) {

      ck_free(fn);
      ck_free(dfn);
      continue;

    }

    if (st.st_size > MAX_FILE) 
      FATAL("Test case '%s' is too big (%s, limit is %s)", fn,
            DMS(st.st_size), DMS(MAX_FILE));

    /* Check for metadata that indicates that deterministic fuzzing
       is complete for this entry. We don't want to repeat deterministic
       fuzzing when resuming aborted scans, because it would be pointless
       and probably very time-consuming. */

    if (!access(dfn, F_OK)) passed_det = 1; //如果已经创建过dfn【即这个case已经完成过deterministic fuzzing】，就对这个case标记passed_det=1
    ck_free(dfn);

    add_to_queue(fn, st.st_size, passed_det); //把这个文件路径加入到fuzzing queue中。【文件名，文件大小和是否已完成deterministic fuzz】

  }

  free(nl); /* not tracked */

  if (!queued_paths) {

    SAYF("\n" cLRD "[-] " cRST
         "Looks like there are no valid test cases in the input directory! The fuzzer\n"
         "    needs one or more test case to start with - ideally, a small file under\n"
         "    1 kB or so. The cases must be stored as regular files directly in the\n"
         "    input directory.\n");

    FATAL("No usable test cases in '%s'", in_dir);

  }

  last_path_time = 0;
  queued_at_start = queued_paths;

}


/* Helper function for load_extras. */

static int compare_extras_len(const void* p1, const void* p2) {
  struct extra_data *e1 = (struct extra_data*)p1,
                    *e2 = (struct extra_data*)p2;

  return e1->len - e2->len;
}

static int compare_extras_use_d(const void* p1, const void* p2) {
  struct extra_data *e1 = (struct extra_data*)p1,
                    *e2 = (struct extra_data*)p2;

  return e2->hit_cnt - e1->hit_cnt;
}


/* Read extras from a file, sort by size. */

static void load_extras_file(u8* fname, u32* min_len, u32* max_len,
                             u32 dict_level) {

  FILE* f;
  u8  buf[MAX_LINE];
  u8  *lptr;
  u32 cur_line = 0;

  f = fopen(fname, "r");

  if (!f) PFATAL("Unable to open '%s'", fname);

  while ((lptr = fgets(buf, MAX_LINE, f))) {

    u8 *rptr, *wptr;
    u32 klen = 0;

    cur_line++;

    /* Trim on left and right. */

    while (isspace(*lptr)) lptr++;

    rptr = lptr + strlen(lptr) - 1;
    while (rptr >= lptr && isspace(*rptr)) rptr--;
    rptr++;
    *rptr = 0;

    /* Skip empty lines and comments. */

    if (!*lptr || *lptr == '#') continue;

    /* All other lines must end with '"', which we can consume. */

    rptr--;

    if (rptr < lptr || *rptr != '"')
      FATAL("Malformed name=\"value\" pair in line %u.", cur_line);

    *rptr = 0;

    /* Skip alphanumerics and dashes (label). */

    while (isalnum(*lptr) || *lptr == '_') lptr++;

    /* If @number follows, parse that. */

    if (*lptr == '@') {

      lptr++;
      if (atoi(lptr) > dict_level) continue;
      while (isdigit(*lptr)) lptr++;

    }

    /* Skip whitespace and = signs. */

    while (isspace(*lptr) || *lptr == '=') lptr++;

    /* Consume opening '"'. */

    if (*lptr != '"')
      FATAL("Malformed name=\"keyword\" pair in line %u.", cur_line);

    lptr++;

    if (!*lptr) FATAL("Empty keyword in line %u.", cur_line);

    /* Okay, let's allocate memory and copy data between "...", handling
       \xNN escaping, \\, and \". */

    extras = ck_realloc_block(extras, (extras_cnt + 1) *
               sizeof(struct extra_data));

    wptr = extras[extras_cnt].data = ck_alloc(rptr - lptr);

    while (*lptr) {

      char* hexdigits = "0123456789abcdef";

      switch (*lptr) {

        case 1 ... 31:
        case 128 ... 255:
          FATAL("Non-printable characters in line %u.", cur_line);

        case '\\':

          lptr++;

          if (*lptr == '\\' || *lptr == '"') {
            *(wptr++) = *(lptr++);
            klen++;
            break;
          }

          if (*lptr != 'x' || !isxdigit(lptr[1]) || !isxdigit(lptr[2]))
            FATAL("Invalid escaping (not \\xNN) in line %u.", cur_line);

          *(wptr++) =
            ((strchr(hexdigits, tolower(lptr[1])) - hexdigits) << 4) |
            (strchr(hexdigits, tolower(lptr[2])) - hexdigits);

          lptr += 3;
          klen++;

          break;

        default:

          *(wptr++) = *(lptr++);
          klen++;

      }

    }

    extras[extras_cnt].len = klen;

    if (extras[extras_cnt].len > MAX_DICT_FILE)
      FATAL("Keyword too big in line %u (%s, limit is %s)", cur_line,
            DMS(klen), DMS(MAX_DICT_FILE));

    if (*min_len > klen) *min_len = klen;
    if (*max_len < klen) *max_len = klen;

    extras_cnt++;

  }

  fclose(f);

}


/* Read extras from the extras directory and sort them by size. */

static void load_extras(u8* dir) {

  DIR* d;
  struct dirent* de;
  u32 min_len = MAX_DICT_FILE, max_len = 0, dict_level = 0;
  u8* x;

  /* If the name ends with @, extract level and continue. */

  if ((x = strchr(dir, '@'))) {

    *x = 0;
    dict_level = atoi(x + 1);

  }

  ACTF("Loading extra dictionary from '%s' (level %u)...", dir, dict_level);

  d = opendir(dir);

  if (!d) {   //dir非目录，而是一个文件？

    if (errno == ENOTDIR) {
      load_extras_file(dir, &min_len, &max_len, dict_level);  //直接读取这个file，认为里面存储了extras
      goto check_and_sort;
    }

    PFATAL("Unable to open '%s'", dir);

  }

  if (x) FATAL("Dictionary levels not supported for directories.");
  
  //使用 readdir 函数读取其中的每个条目。
  //每次调用 readdir 函数都会返回一个指向 dirent 结构的指针，代表下一个目录条目。
  while ((de = readdir(d))) { //遍历目录

    struct stat st;
    u8* fn = alloc_printf("%s/%s", dir, de->d_name);
    s32 fd;

    if (lstat(fn, &st) || access(fn, R_OK))
      PFATAL("Unable to access '%s'", fn);

    /* This also takes care of . and .. */
    if (!S_ISREG(st.st_mode) || !st.st_size) {

      ck_free(fn);
      continue;

    }

    if (st.st_size > MAX_DICT_FILE)
      FATAL("Extra '%s' is too big (%s, limit is %s)", fn,
            DMS(st.st_size), DMS(MAX_DICT_FILE));

    if (min_len > st.st_size) min_len = st.st_size;
    if (max_len < st.st_size) max_len = st.st_size;

    extras = ck_realloc_block(extras, (extras_cnt + 1) *
               sizeof(struct extra_data));

    extras[extras_cnt].data = ck_alloc(st.st_size);
    extras[extras_cnt].len  = st.st_size;

    fd = open(fn, O_RDONLY);

    if (fd < 0) PFATAL("Unable to open '%s'", fn);

    ck_read(fd, extras[extras_cnt].data, st.st_size, fn); //读取extra_dir里面的每个文件到extras数组中。

    close(fd);
    ck_free(fn);

    extras_cnt++;

  }

  closedir(d);

check_and_sort:

  if (!extras_cnt) FATAL("No usable files in '%s'", dir);

  qsort(extras, extras_cnt, sizeof(struct extra_data), compare_extras_len); //按照extra的长度进行排序

  OKF("Loaded %u extra tokens, size range %s to %s.", extras_cnt,
      DMS(min_len), DMS(max_len));

  if (max_len > 32)
    WARNF("Some tokens are relatively large (%s) - consider trimming.",
          DMS(max_len));

  if (extras_cnt > MAX_DET_EXTRAS)
    WARNF("More than %u tokens - will use them probabilistically.",
          MAX_DET_EXTRAS);

}




/* Helper function for maybe_add_auto() */

static inline u8 memcmp_nocase(u8* m1, u8* m2, u32 len) {

  while (len--) if (tolower(*(m1++)) ^ tolower(*(m2++))) return 1;
  return 0;

}


/* Maybe add automatic extra. */

static void maybe_add_auto(u8* mem, u32 len) {

  u32 i;

  /* Allow users to specify that they don't want auto dictionaries. */

  if (!MAX_AUTO_EXTRAS || !USE_AUTO_EXTRAS) return;

  /* Skip runs of identical bytes. */

  for (i = 1; i < len; i++)
    if (mem[0] ^ mem[i]) break;

  if (i == len) return;

  /* Reject builtin interesting values. */

  if (len == 2) {

    i = sizeof(interesting_16) >> 1;

    while (i--) 
      if (*((u16*)mem) == interesting_16[i] ||
          *((u16*)mem) == SWAP16(interesting_16[i])) return;

  }

  if (len == 4) {

    i = sizeof(interesting_32) >> 2;

    while (i--) 
      if (*((u32*)mem) == interesting_32[i] ||
          *((u32*)mem) == SWAP32(interesting_32[i])) return;

  }

  /* Reject anything that matches existing extras. Do a case-insensitive
     match. We optimize by exploiting the fact that extras[] are sorted
     by size. */

  for (i = 0; i < extras_cnt; i++)
    if (extras[i].len >= len) break;

  for (; i < extras_cnt && extras[i].len == len; i++)
    if (!memcmp_nocase(extras[i].data, mem, len)) return;

  /* Last but not least, check a_extras[] for matches. There are no
     guarantees of a particular sort order. */

  auto_changed = 1;

  for (i = 0; i < a_extras_cnt; i++) {

    if (a_extras[i].len == len && !memcmp_nocase(a_extras[i].data, mem, len)) {

      a_extras[i].hit_cnt++;
      goto sort_a_extras;

    }

  }

  /* At this point, looks like we're dealing with a new entry. So, let's
     append it if we have room. Otherwise, let's randomly evict some other
     entry from the bottom half of the list. */

  if (a_extras_cnt < MAX_AUTO_EXTRAS) {

    a_extras = ck_realloc_block(a_extras, (a_extras_cnt + 1) *
                                sizeof(struct extra_data));

    a_extras[a_extras_cnt].data = ck_memdup(mem, len);
    a_extras[a_extras_cnt].len  = len;
    a_extras_cnt++;

  } else {

    i = MAX_AUTO_EXTRAS / 2 +
        UR((MAX_AUTO_EXTRAS + 1) / 2);

    ck_free(a_extras[i].data);

    a_extras[i].data    = ck_memdup(mem, len);
    a_extras[i].len     = len;
    a_extras[i].hit_cnt = 0;

  }

sort_a_extras:

  /* First, sort all auto extras by use count, descending order. */

  qsort(a_extras, a_extras_cnt, sizeof(struct extra_data),
        compare_extras_use_d);

  /* Then, sort the top USE_AUTO_EXTRAS entries by size. */

  qsort(a_extras, MIN(USE_AUTO_EXTRAS, a_extras_cnt),
        sizeof(struct extra_data), compare_extras_len);

}


/* Save automatically generated extras. */
// 保存自动生成的extras
static void save_auto(void) {

  u32 i;

  if (!auto_changed) return;
  auto_changed = 0;

  for (i = 0; i < MIN(USE_AUTO_EXTRAS, a_extras_cnt); i++) {

    u8* fn = alloc_printf("%s/queue/.state/auto_extras/auto_%06u", out_dir, i);
    s32 fd;

    fd = open(fn, O_WRONLY | O_CREAT | O_TRUNC, 0600);

    if (fd < 0) PFATAL("Unable to create '%s'", fn);

    ck_write(fd, a_extras[i].data, a_extras[i].len, fn);

    close(fd);
    ck_free(fn);

  }

}


/* Load automatically generated extras. */
//load自动生成的提取出来的词典token
static void load_auto(void) {

  u32 i;

  for (i = 0; i < USE_AUTO_EXTRAS; i++) {

    u8  tmp[MAX_AUTO_EXTRA + 1];
    u8* fn = alloc_printf("%s/.state/auto_extras/auto_%06u", in_dir, i);
    s32 fd, len;

    fd = open(fn, O_RDONLY, 0600);

    if (fd < 0) {

      if (errno != ENOENT) PFATAL("Unable to open '%s'", fn);
      ck_free(fn);
      break;

    }

    /* We read one byte more to cheaply detect tokens that are too
       long (and skip them). */
    //如果打开成功，则从fd读取最多MAX_AUTO_EXTRA+1个字节到tmp数组里
    //默认MAX_AUTO_EXTRA为32，这是单个auto extra文件的最大大小，读取出的长度保存到len里。
    len = read(fd, tmp, MAX_AUTO_EXTRA + 1);

    if (len < 0) PFATAL("Unable to read from '%s'", fn);

    if (len >= MIN_AUTO_EXTRA && len <= MAX_AUTO_EXTRA)
      maybe_add_auto(tmp, len);

    close(fd);
    ck_free(fn);

  }

  if (i) OKF("Loaded %u auto-discovered dictionary tokens.", i);
  else OKF("No auto-generated dictionary tokens to reuse.");

}


/* Destroy extras. */

static void destroy_extras(void) {

  u32 i;

  for (i = 0; i < extras_cnt; i++) 
    ck_free(extras[i].data);

  ck_free(extras);

  for (i = 0; i < a_extras_cnt; i++) 
    ck_free(a_extras[i].data);

  ck_free(a_extras);

}


/* Spin up fork server (instrumented mode only). The idea is explained here:

   http://lcamtuf.blogspot.com/2014/10/fuzzing-binaries-without-execve.html [idea for the afl architecture]
   这里包含了很多afl的设计思想和设计中遇到的问题【十分有趣】。
   In essence, the instrumentation allows us to skip execve(), and just keep
   cloning a stopped child. So, we just execute once, and then send commands
   through a pipe. The other part of this logic is in afl-as.h. */

EXP_ST void init_forkserver(char** argv) {

  static struct itimerval it;
  int st_pipe[2], ctl_pipe[2];
  int status;
  s32 rlen;

  ACTF("Spinning up the fork server...");

  //1. 创建2个管道，分别用于 "父进程写 -> 子进程读 (ctl_pipe)"【命令控制】  和  "父进程读 <- 子进程写 (st_pipe)"【状态读取】
  if (pipe(st_pipe) || pipe(ctl_pipe)) PFATAL("pipe() failed");
  /*
      pipe() creates a pipe, a unidirectional data channel that can be
      used for interprocess communication.  The array pipefd is used to
      return two file descriptors referring to the ends of the pipe.
      pipefd[0] refers to the read end of the pipe.  pipefd[1] refers
      to the write end of the pipe.  Data written to the write end of
      the pipe is buffered by the kernel until it is read from the read
      end of the pipe. 
  */
  forksrv_pid = fork();

  if (forksrv_pid < 0) PFATAL("fork() failed");

  if (!forksrv_pid) { //子进程【为fork server】，通过文件描述符管道198【FORKSRV_FD】读取命令，使用fd 199将消息发送回父级，并且只做最少的事情来整理。

    struct rlimit r;

    /* Umpf. On OpenBSD, the default fd limit for root users is set to
       soft 128. Let's try to fix that... */

    if (!getrlimit(RLIMIT_NOFILE, &r) && r.rlim_cur < FORKSRV_FD + 2) {

      r.rlim_cur = FORKSRV_FD + 2;
      setrlimit(RLIMIT_NOFILE, &r); /* Ignore errors */

    }

    if (mem_limit) {

      r.rlim_max = r.rlim_cur = ((rlim_t)mem_limit) << 20;

#ifdef RLIMIT_AS

      setrlimit(RLIMIT_AS, &r); /* Ignore errors */

#else

      /* This takes care of OpenBSD, which doesn't have RLIMIT_AS, but
         according to reliable sources, RLIMIT_DATA covers anonymous
         maps - so we should be getting good protection against OOM bugs. */

      setrlimit(RLIMIT_DATA, &r); /* Ignore errors */

#endif /* ^RLIMIT_AS */


    }

    /* Dumping cores is slow and can lead to anomalies if SIGKILL is delivered
       before the dump is complete. */

    r.rlim_max = r.rlim_cur = 0;

    setrlimit(RLIMIT_CORE, &r); /* Ignore errors */

    /* Isolate the process and configure standard descriptors. If out_file is
       specified, stdin is /dev/null; otherwise, out_fd is cloned instead. */

    setsid(); //子进程和父进程，分离。

    dup2(dev_null_fd, 1); //对子进程的输入输出重定向
    dup2(dev_null_fd, 2);

    if (out_file) {

      dup2(dev_null_fd, 0);

    } else {

      dup2(out_fd, 0);
      close(out_fd);

    }

    // Set up control and status pipes, close the unneeded original fds. 
    /* int dup2(int oldfd, int newfd);
       The dup2() system call performs the same task as dup(), but
       instead of using the lowest-numbered unused file descriptor, it
       uses the file descriptor number specified in newfd.  In other
       words, the file descriptor newfd is adjusted so that it now
       refers to the same open file description as oldfd.
    */   
    if (dup2(ctl_pipe[0], FORKSRV_FD) < 0) PFATAL("dup2() failed");
    if (dup2(st_pipe[1], FORKSRV_FD + 1) < 0) PFATAL("dup2() failed");
    /*子进程：
        将ctl_pipe[0]与某个固定的文件描述符(FORKSRV_FD)绑定（用于读）
        将st_pipe[1]与FORKSRV_FD+1绑定（用于写）（以后子进程即通过这两个描述符来与父进程读写通信了）；
    */    
    close(ctl_pipe[0]);
    close(ctl_pipe[1]);
    close(st_pipe[0]);
    close(st_pipe[1]);

    close(out_dir_fd);
    close(dev_null_fd);
    close(dev_urandom_fd);
    close(fileno(plot_file));

    /* This should improve performance a bit, since it stops the linker from
       doing extra work post-fork(). */

    if (!getenv("LD_BIND_LAZY")) setenv("LD_BIND_NOW", "1", 0);

    /* Set sane defaults for ASAN if nothing else specified. */

    setenv("ASAN_OPTIONS", "abort_on_error=1:"
                           "detect_leaks=0:"
                           "symbolize=0:"
                           "allocator_may_return_null=1", 0);

    /* MSAN is tricky, because it doesn't support abort_on_error=1 at this
       point. So, we do this in a very hacky way. */

    setenv("MSAN_OPTIONS", "exit_code=" STRINGIFY(MSAN_ERROR) ":"
                           "symbolize=0:"
                           "abort_on_error=1:"
                           "allocator_may_return_null=1:"
                           "msan_track_origins=0", 0);
    //execv(target_path, argv) 通过execv来创建新进程，覆盖当前子进程，即此时“子进程”执行target_path这个程序：
    //·····在Qemu插桩模式下(即以-Q选项启动afl-fuzz)， target_path 为 afl-qemu-trace（利用qemu对二进制程序进行运行时插桩）
    //     在利用AFL对源码插桩的模式下， target_path 为 插桩后的目标程序
    //     因此：子进程的主要功能即对单个输入运行目标程序，通过插桩获取执行信息，提供反馈
    execv(target_path, argv); //执行target binary【在main处停止下来，等待命令，之后fork执行，这样初始代价最小】

    /* Use a distinctive bitmap signature to tell the parent about execv()
       falling through. */

    *(u32*)trace_bits = EXEC_FAIL_SIG;  //应该是不会返回，执行到这里的
    exit(0);

  }

  /* Close the unneeded endpoints. */

  close(ctl_pipe[0]);
  close(st_pipe[1]);

  //父进程
  fsrv_ctl_fd = ctl_pipe[1];
  fsrv_st_fd  = st_pipe[0];

  /* Wait for the fork server to come up, but don't wait too long. */

  it.it_value.tv_sec = ((exec_tmout * FORK_WAIT_MULT) / 1000);
  it.it_value.tv_usec = ((exec_tmout * FORK_WAIT_MULT) % 1000) * 1000;

  setitimer(ITIMER_REAL, &it, NULL);

  rlen = read(fsrv_st_fd, &status, 4);   //读取等待子进程状态
  //TODO: 子进程在哪里发送状态【见afl-as.h，估计和__afl_temp变量有关，程序插桩后启动会发送4字节的值给st_pipe】
  it.it_value.tv_sec = 0;
  it.it_value.tv_usec = 0;

  setitimer(ITIMER_REAL, &it, NULL);

  /* If we have a four-byte "hello" message from the server, we're all set.
     Otherwise, try to figure out what went wrong. */

  if (rlen == 4) {  //成功启动
    OKF("All right - fork server is up.");
    return;
  }

  if (child_timed_out)
    FATAL("Timeout while initializing fork server (adjusting -t may help)");

  if (waitpid(forksrv_pid, &status, 0) <= 0)
    PFATAL("waitpid() failed");

  if (WIFSIGNALED(status)) {  //subprocess crash

    if (mem_limit && mem_limit < 500 && uses_asan) {

      SAYF("\n" cLRD "[-] " cRST
           "Whoops, the target binary crashed suddenly, before receiving any input\n"
           "    from the fuzzer! Since it seems to be built with ASAN and you have a\n"
           "    restrictive memory limit configured, this is expected; please read\n"
           "    %s/notes_for_asan.txt for help.\n", doc_path);

    } else if (!mem_limit) {

      SAYF("\n" cLRD "[-] " cRST
           "Whoops, the target binary crashed suddenly, before receiving any input\n"
           "    from the fuzzer! There are several probable explanations:\n\n"

           "    - The binary is just buggy and explodes entirely on its own. If so, you\n"
           "      need to fix the underlying problem or find a better replacement.\n\n"

#ifdef __APPLE__

           "    - On MacOS X, the semantics of fork() syscalls are non-standard and may\n"
           "      break afl-fuzz performance optimizations when running platform-specific\n"
           "      targets. To fix this, set AFL_NO_FORKSRV=1 in the environment.\n\n"

#endif /* __APPLE__ */

           "    - Less likely, there is a horrible bug in the fuzzer. If other options\n"
           "      fail, poke <lcamtuf@coredump.cx> for troubleshooting tips.\n");

    } else {

      SAYF("\n" cLRD "[-] " cRST
           "Whoops, the target binary crashed suddenly, before receiving any input\n"
           "    from the fuzzer! There are several probable explanations:\n\n"

           "    - The current memory limit (%s) is too restrictive, causing the\n"
           "      target to hit an OOM condition in the dynamic linker. Try bumping up\n"
           "      the limit with the -m setting in the command line. A simple way confirm\n"
           "      this diagnosis would be:\n\n"

#ifdef RLIMIT_AS
           "      ( ulimit -Sv $[%llu << 10]; /path/to/fuzzed_app )\n\n"
#else
           "      ( ulimit -Sd $[%llu << 10]; /path/to/fuzzed_app )\n\n"
#endif /* ^RLIMIT_AS */

           "      Tip: you can use http://jwilk.net/software/recidivm to quickly\n"
           "      estimate the required amount of virtual memory for the binary.\n\n"

           "    - The binary is just buggy and explodes entirely on its own. If so, you\n"
           "      need to fix the underlying problem or find a better replacement.\n\n"

#ifdef __APPLE__

           "    - On MacOS X, the semantics of fork() syscalls are non-standard and may\n"
           "      break afl-fuzz performance optimizations when running platform-specific\n"
           "      targets. To fix this, set AFL_NO_FORKSRV=1 in the environment.\n\n"

#endif /* __APPLE__ */

           "    - Less likely, there is a horrible bug in the fuzzer. If other options\n"
           "      fail, poke <lcamtuf@coredump.cx> for troubleshooting tips.\n",
           DMS(mem_limit << 20), mem_limit - 1);

    }

    FATAL("Fork server crashed with signal %d", WTERMSIG(status));

  }

  if (*(u32*)trace_bits == EXEC_FAIL_SIG)
    FATAL("Unable to execute target application ('%s')", argv[0]);

  if (mem_limit && mem_limit < 500 && uses_asan) {

    SAYF("\n" cLRD "[-] " cRST
           "Hmm, looks like the target binary terminated before we could complete a\n"
           "    handshake with the injected code. Since it seems to be built with ASAN and\n"
           "    you have a restrictive memory limit configured, this is expected; please\n"
           "    read %s/notes_for_asan.txt for help.\n", doc_path);

  } else if (!mem_limit) {

    SAYF("\n" cLRD "[-] " cRST
         "Hmm, looks like the target binary terminated before we could complete a\n"
         "    handshake with the injected code. Perhaps there is a horrible bug in the\n"
         "    fuzzer. Poke <lcamtuf@coredump.cx> for troubleshooting tips.\n");

  } else {

    SAYF("\n" cLRD "[-] " cRST
         "Hmm, looks like the target binary terminated before we could complete a\n"
         "    handshake with the injected code. There are %s probable explanations:\n\n"

         "%s"
         "    - The current memory limit (%s) is too restrictive, causing an OOM\n"
         "      fault in the dynamic linker. This can be fixed with the -m option. A\n"
         "      simple way to confirm the diagnosis may be:\n\n"

#ifdef RLIMIT_AS
         "      ( ulimit -Sv $[%llu << 10]; /path/to/fuzzed_app )\n\n"
#else
         "      ( ulimit -Sd $[%llu << 10]; /path/to/fuzzed_app )\n\n"
#endif /* ^RLIMIT_AS */

         "      Tip: you can use http://jwilk.net/software/recidivm to quickly\n"
         "      estimate the required amount of virtual memory for the binary.\n\n"

         "    - Less likely, there is a horrible bug in the fuzzer. If other options\n"
         "      fail, poke <lcamtuf@coredump.cx> for troubleshooting tips.\n",
         getenv(DEFER_ENV_VAR) ? "three" : "two",
         getenv(DEFER_ENV_VAR) ?
         "    - You are using deferred forkserver, but __AFL_INIT() is never\n"
         "      reached before the program terminates.\n\n" : "",
         DMS(mem_limit << 20), mem_limit - 1);

  }

  FATAL("Fork server handshake failed");

}


/* Execute target application, monitoring for timeouts. Return status
   information. The called program will update trace_bits[]. */

static u8 run_target(char** argv, u32 timeout) {

  static struct itimerval it;
  static u32 prev_timed_out = 0;
  static u64 exec_ms = 0;

  int status = 0;
  u32 tb4;

  child_timed_out = 0;

  /* After this memset, trace_bits[] are effectively volatile, so we
     must prevent any earlier operations from venturing into that
     territory. */
  //在这段代码运行的时候，trace_bits比较易变，所以需要territory这个变量。
  memset(trace_bits, 0, MAP_SIZE);  //初始清零
  MEM_BARRIER();

  /* If we're running in "dumb" mode, we can't rely on the fork server
     logic compiled into the target program, so we will just keep calling
     execve(). There is a bit of code duplication between here and 
     init_forkserver(), but c'est la vie. */

  if (dumb_mode == 1 || no_forkserver) {

    child_pid = fork();

    if (child_pid < 0) PFATAL("fork() failed");

    if (!child_pid) {

      struct rlimit r;

      if (mem_limit) {

        r.rlim_max = r.rlim_cur = ((rlim_t)mem_limit) << 20;

#ifdef RLIMIT_AS

        setrlimit(RLIMIT_AS, &r); /* Ignore errors */

#else

        setrlimit(RLIMIT_DATA, &r); /* Ignore errors */

#endif /* ^RLIMIT_AS */

      }

      r.rlim_max = r.rlim_cur = 0;

      setrlimit(RLIMIT_CORE, &r); /* Ignore errors */

      /* Isolate the process and configure standard descriptors. If out_file is
         specified, stdin is /dev/null; otherwise, out_fd is cloned instead. */

      setsid();

      dup2(dev_null_fd, 1);
      dup2(dev_null_fd, 2);

      if (out_file) {

        dup2(dev_null_fd, 0);

      } else {

        dup2(out_fd, 0);
        close(out_fd);

      }

      /* On Linux, would be faster to use O_CLOEXEC. Maybe TODO. */

      close(dev_null_fd);
      close(out_dir_fd);
      close(dev_urandom_fd);
      close(fileno(plot_file));

      /* Set sane defaults for ASAN if nothing else specified. */

      setenv("ASAN_OPTIONS", "abort_on_error=1:"
                             "detect_leaks=0:"
                             "symbolize=0:"
                             "allocator_may_return_null=1", 0);

      setenv("MSAN_OPTIONS", "exit_code=" STRINGIFY(MSAN_ERROR) ":"
                             "symbolize=0:"
                             "msan_track_origins=0", 0);

      execv(target_path, argv);

      /* Use a distinctive bitmap value to tell the parent about execv()
         falling through. */

      *(u32*)trace_bits = EXEC_FAIL_SIG;
      exit(0);

    }

  } else {

    s32 res;

    /* In non-dumb mode, we have the fork server up and running, so simply
       tell it to have at it, and then read back PID. */
    //fuzzer现在执行testcase：
    //首先给管道fsrv_ctl_fd写命令4字节命令prev_timed_out【貌似是四个0字节】
    //告诉fork server可以执行“之前在init_forkserver中进行的execve得到的进程，原来其在main处停止等待命令”
    //现在收到四字节后，可以fork+run->test case
    if ((res = write(fsrv_ctl_fd, &prev_timed_out, 4)) != 4) {

      if (stop_soon) return 0;
      RPFATAL(res, "Unable to request new process from fork server (OOM?)");

    }
    //等待fork server发回执行testcase的target binary的pid号,记录到child_pid中
    if ((res = read(fsrv_st_fd, &child_pid, 4)) != 4) {

      if (stop_soon) return 0;
      RPFATAL(res, "Unable to request new process from fork server (OOM?)");

    }

    if (child_pid <= 0) FATAL("Fork server is misbehaving (OOM?)");

  }

  /* Configure timeout, as requested by user, then wait for child to terminate. */

  it.it_value.tv_sec = (timeout / 1000);  //timeout默认为1k
  it.it_value.tv_usec = (timeout % 1000) * 1000;

  setitimer(ITIMER_REAL, &it, NULL);

  /* The SIGALRM handler simply kills the child_pid and sets child_timed_out. */

  if (dumb_mode == 1 || no_forkserver) {
    //如果是dumb_mode，没有fork server就是等待exeve()执行结束，check child的status
    if (waitpid(child_pid, &status, 0) <= 0) PFATAL("waitpid() failed");

  } else {

    s32 res;
    //在执行testcase完成后fork server会发回child process的执行结束状态【在testcase执行的过程中，会更新trace_bits】
    if ((res = read(fsrv_st_fd, &status, 4)) != 4) {

      if (stop_soon) return 0;
      RPFATAL(res, "Unable to communicate with fork server (OOM?)");

    }

  }
  if (!WIFSTOPPED(status)) child_pid = 0;

  getitimer(ITIMER_REAL, &it);  //timer结束计时，不会发送SIGALRM信号，已经超时也会返回0？
  exec_ms = (u64) timeout - (it.it_value.tv_sec * 1000 +  //计算执行时间
                             it.it_value.tv_usec / 1000);

  it.it_value.tv_sec = 0;
  it.it_value.tv_usec = 0;

  setitimer(ITIMER_REAL, &it, NULL);

  total_execs++;    //可以成功执行的initial testcases

  /* Any subsequent operations on trace_bits must not be moved by the
     compiler below this point. Past this location, trace_bits[] behave
     very normally and do not have to be treated as volatile. */

  MEM_BARRIER();  //需要这个原因可能是说，前面的cache废除掉，开始执行testcase，从而整个易变的、实时更新的trace_bits，可以完整copy到cache，充分利用缓存
  //现在执行完testcase之后，就不需要更新trace_bits了，cache中的缓存就废除掉。

  tb4 = *(u32*)trace_bits;    //TODO:应该在插桩模块中更新了trace_bits?

#ifdef WORD_SIZE_64
  classify_counts((u64*)trace_bits);
#else
  classify_counts((u32*)trace_bits); //转换一下trace_bits，做一下泛化计数。
#endif /* ^WORD_SIZE_64 */

  prev_timed_out = child_timed_out; //是否这个case超时

  /* Report outcome to caller. */
  //stop soon是被kill了test case process【那个最新的child pid】
  if (WIFSIGNALED(status) && !stop_soon) {  //为真表明进程异常终止，WIFSIGNALED宏可获取使得进程退出的信号编号【subprocess crash】，则返回fault_crash【test case就没有执行成功】

    kill_signal = WTERMSIG(status);

    if (child_timed_out && kill_signal == SIGKILL) return FAULT_TMOUT;

    return FAULT_CRASH;

  }

  /* A somewhat nasty hack for MSAN, which doesn't support abort_on_error and
     must use a special exit code. */
  //可以用这个宏来提取子进程的返回值【WEXITSTATUS】
  if (uses_asan && WEXITSTATUS(status) == MSAN_ERROR) {
    kill_signal = 0;
    return FAULT_CRASH;
  }

  if ((dumb_mode == 1 || no_forkserver) && tb4 == EXEC_FAIL_SIG)
    return FAULT_ERROR;

  /* It makes sense to account for the slowest units only if the testcase was run
  under the user defined timeout. */
  if (!(timeout > exec_tmout) && (slowest_exec_ms < exec_ms)) {
    slowest_exec_ms = exec_ms;
  }

  return FAULT_NONE;  //执行成功则返回FAULT_NONE

}


/* Write modified data to file for testing. If out_file is set, the old file
   is unlinked and a new one is created. Otherwise, out_fd is rewound and
   truncated. */

static void write_to_testcase(void* mem, u32 len) {

  s32 fd = out_fd;

  if (out_file) { //如果已经存在，就删除重建。

    unlink(out_file); /* Ignore errors. */

    fd = open(out_file, O_WRONLY | O_CREAT | O_EXCL, 0600);

    if (fd < 0) PFATAL("Unable to create '%s'", out_file);

  } else lseek(fd, 0, SEEK_SET);

  ck_write(fd, mem, len, out_file); //把输入的testcase内容写道outfile中。

  if (!out_file) {

    if (ftruncate(fd, len)) PFATAL("ftruncate() failed");
    lseek(fd, 0, SEEK_SET);

  } else close(fd);

}


/* The same, but with an adjustable gap. Used for trimming. */
//从mem中cut掉从skip_at到skip_at+skip_len部分的内存
static void write_with_gap(void* mem, u32 len, u32 skip_at, u32 skip_len) {

  s32 fd = out_fd;
  u32 tail_len = len - skip_at - skip_len;

  if (out_file) {

    unlink(out_file); /* Ignore errors. */

    fd = open(out_file, O_WRONLY | O_CREAT | O_EXCL, 0600);

    if (fd < 0) PFATAL("Unable to create '%s'", out_file);

  } else lseek(fd, 0, SEEK_SET);

  if (skip_at) ck_write(fd, mem, skip_at, out_file);

  if (tail_len) ck_write(fd, mem + skip_at + skip_len, tail_len, out_file);

  if (!out_file) {

    if (ftruncate(fd, len - skip_len)) PFATAL("ftruncate() failed");
    lseek(fd, 0, SEEK_SET);

  } else close(fd);

}


static void show_stats(void);

/* Calibrate a new test case. This is done when processing the input directory
   to warn about flaky or otherwise problematic test cases early on; and when
   new paths are discovered to detect variable behavior and so on. */
//执行一个测试用例
static u8 calibrate_case(char** argv, struct queue_entry* q, u8* use_mem,
                         u32 handicap, u8 from_queue) {

  static u8 first_trace[MAP_SIZE];

  u8  fault = 0, new_bits = 0, var_detected = 0, hnb = 0,
      first_run = (q->exec_cksum == 0); //如果q->exec_cksum为0，代表这是这个case第一次运行，即来自input文件夹下，所以将first_run置为1。

  u64 start_us, stop_us;

  s32 old_sc = stage_cur, old_sm = stage_max;
  u32 use_tmout = exec_tmout;
  u8* old_sn = stage_name;

  /* Be a bit more generous about timeouts when resuming sessions, or when
     trying to calibrate already-added finds. This helps avoid trouble due
     to intermittent latency. */

  if (!from_queue || resuming_fuzz)
    use_tmout = MAX(exec_tmout + CAL_TMOUT_ADD,
                    exec_tmout * CAL_TMOUT_PERC / 100);

  q->cal_failed++;  //q->cal_failed++;这代表了校正失败次数。

  stage_name = "calibration";
  stage_max  = fast_cal ? 3 : CAL_CYCLES;

  /* Make sure the forkserver is up before we do anything, and let's not
     count its spin-up time toward binary calibration. */

  if (dumb_mode != 1 && !no_forkserver && !forksrv_pid)
    init_forkserver(argv);  //启动fork server

  if (q->exec_cksum) {

    memcpy(first_trace, trace_bits, MAP_SIZE);
    hnb = has_new_bits(virgin_bits);  
    if (hnb > new_bits) new_bits = hnb;

  }

  start_us = get_cur_time_us();
  //开始正式执行这个queue_entry(即一个testcase)
  for (stage_cur = 0; stage_cur < stage_max; stage_cur++) { //同一个case执行几次【3或8次】

    u32 cksum;

    if (!first_run && !(stage_cur % stats_update_freq)) show_stats();

    write_to_testcase(use_mem, q->len); //testcase的内容use_mem写道out_file中

    fault = run_target(argv, use_tmout);  //对fork server发命令进行执行testcase。[执行成功返回FAULT_NONE]

    /* stop_soon is set by the handler for Ctrl+C. When it's pressed,
       we want to bail out quickly. */

    if (stop_soon || fault != crash_mode) goto abort_calibration;

    if (!dumb_mode && !stage_cur && !count_bytes(trace_bits)) {
      fault = FAULT_NOINST; //如果第一轮执行bitmap竟然没有任何发现，返回FAULT_NOINST
      goto abort_calibration;
    }
    //在run_target中泛化【抚平循环次数的微小区别】了bitmap之后【即trace_bits]
    //通过比较hash值【AFL的特殊hash值，可能不易碰撞】，就可以判断trace_bits是否发生了变化，
    //从而判断此次mutated input是否带来了新路径，为之后的fuzzing提供参考信息。
    cksum = hash32(trace_bits, MAP_SIZE, HASH_CONST);
    //q->exec_cksum初始为0
    if (q->exec_cksum != cksum) { //如果不相等【初始时q->exec_cksum为0】，则说明有新的路径出现
      //如果q->exec_cksum不等于cksum，即代表这是第一次运行，或者在相同的参数下，每次执行，cksum却不同，是一个路径可变的queue
      hnb = has_new_bits(virgin_bits);
      if (hnb > new_bits) new_bits = hnb; //记录最好的执行结果。到new_bits中

      if (q->exec_cksum) {//第一次执行后这个就有值了。如果还没满足之前的q->exec_cksum != cksum条件，即代表这是判断是否是可变queue

        u32 i;

        for (i = 0; i < MAP_SIZE; i++) {
          //i从0到MAP_SIZE遍历，如果first_trace[i]不等于trace_bits[i]，代表发现了可变queue，
          //且var_bytes为空，则将该字节设置为1，并将stage_max设置为CAL_CYCLES_LONG，即需要执行40次。
          if (!var_bytes[i] && first_trace[i] != trace_bits[i]) {

            var_bytes[i] = 1;
            stage_max    = CAL_CYCLES_LONG;

          }

        }

        var_detected = 1; //将var_detected设置为1，发现可变的test case

      } else {

        q->exec_cksum = cksum; //记录这个testcase执行的cksum，即更新bitmap hash值【可能每次执行不一样?】
        memcpy(first_trace, trace_bits, MAP_SIZE);  //更新trace_bits到first_trace

      }

    }

  }

  stop_us = get_cur_time_us();  

  total_cal_us     += stop_us - start_us; //对同一个testcase执行多次后的时间
  total_cal_cycles += stage_max;  //执行次数/轮数+stage_max【也就是执行次数】

  /* OK, let's collect some stats about the performance of this test case.
     This is used for fuzzing air time calculations in calculate_score(). */

  //最后统计这个testcase的执行情况
  q->exec_us     = (stop_us - start_us) / stage_max; //平均执行时间
  q->bitmap_size = count_bytes(trace_bits); //bitmap有值的bytes数目
  q->handicap    = handicap;
  q->cal_failed  = 0; 

  total_bitmap_size += q->bitmap_size; 
  total_bitmap_entries++;

  update_bitmap_score(q); //更新这个case执行之后，全局favarable的情况

  /* If this case didn't result in new output from the instrumentation, tell
     parent. This is a non-critical problem, but something to warn the user
     about. */

  if (!dumb_mode && first_run && !fault && !new_bits) fault = FAULT_NOBITS;

abort_calibration:
  //如果发现新路径
  if (new_bits == 2 && !q->has_new_cov) {
    q->has_new_cov = 1;
    queued_with_cov++;
  }

  /* Mark variable paths. */

  if (var_detected) { //发现重复执行但可变路径的test case

    var_byte_count = count_bytes(var_bytes);

    if (!q->var_behavior) {
      mark_as_variable(q);
      queued_variable++;
    }

  }

  stage_name = old_sn;
  stage_cur  = old_sc;
  stage_max  = old_sm;

  if (!first_run) show_stats(); //更新afl控制台信息

  return fault; //返回这个case的执行结果【crash? timeout? none?】

}


/* Examine map coverage. Called once, for first test case. */

static void check_map_coverage(void) {

  u32 i;

  if (count_bytes(trace_bits) < 100) return;

  for (i = (1 << (MAP_SIZE_POW2 - 1)); i < MAP_SIZE; i++)
    if (trace_bits[i]) return;

  WARNF("Recompile binary with newer version of afl to improve coverage!");

}


/* Perform dry run of all test cases to confirm that the app is working as
   expected. This is done only for the initial inputs, and only once. */

static void perform_dry_run(char** argv) {

  struct queue_entry* q = queue;
  u32 cal_failures = 0;
  u8* skip_crashes = getenv("AFL_SKIP_CRASHES");

  while (q) { //遍历所有初始序列的testcases

    u8* use_mem;
    u8  res;
    s32 fd;

    u8* fn = strrchr(q->fname, '/') + 1;

    ACTF("Attempting dry run with '%s'...", fn);

    fd = open(q->fname, O_RDONLY);
    if (fd < 0) PFATAL("Unable to open '%s'", q->fname);

    use_mem = ck_alloc_nozero(q->len);

    if (read(fd, use_mem, q->len) != q->len)  //testcase本身的二进制内容，读取到use_mem
      FATAL("Short read from '%s'", q->fname);

    close(fd);

    res = calibrate_case(argv, q, use_mem, 0, 1); //对每一个initial test case做测试。返回执行结果
    ck_free(use_mem);

    if (stop_soon) return;

    if (res == crash_mode || res == FAULT_NOBITS)
      SAYF(cGRA "    len = %u, map size = %u, exec speed = %llu us\n" cRST, 
           q->len, q->bitmap_size, q->exec_us);

    switch (res) {

      case FAULT_NONE:  //执行正常

        if (q == queue) check_map_coverage();

        if (crash_mode) FATAL("Test case '%s' does *NOT* crash", fn);

        break;

      case FAULT_TMOUT:

        if (timeout_given) {

          /* The -t nn+ syntax in the command line sets timeout_given to '2' and
             instructs afl-fuzz to tolerate but skip queue entries that time
             out. */

          if (timeout_given > 1) {
            WARNF("Test case results in a timeout (skipping)");
            q->cal_failed = CAL_CHANCES;
            cal_failures++;
            break;
          }

          SAYF("\n" cLRD "[-] " cRST
               "The program took more than %u ms to process one of the initial test cases.\n"
               "    Usually, the right thing to do is to relax the -t option - or to delete it\n"
               "    altogether and allow the fuzzer to auto-calibrate. That said, if you know\n"
               "    what you are doing and want to simply skip the unruly test cases, append\n"
               "    '+' at the end of the value passed to -t ('-t %u+').\n", exec_tmout,
               exec_tmout);

          FATAL("Test case '%s' results in a timeout", fn);

        } else {

          SAYF("\n" cLRD "[-] " cRST
               "The program took more than %u ms to process one of the initial test cases.\n"
               "    This is bad news; raising the limit with the -t option is possible, but\n"
               "    will probably make the fuzzing process extremely slow.\n\n"

               "    If this test case is just a fluke, the other option is to just avoid it\n"
               "    altogether, and find one that is less of a CPU hog.\n", exec_tmout);

          FATAL("Test case '%s' results in a timeout", fn);

        }

      case FAULT_CRASH:  

        if (crash_mode) break;

        if (skip_crashes) {
          WARNF("Test case results in a crash (skipping)");
          q->cal_failed = CAL_CHANCES;
          cal_failures++;
          break;
        }

        if (mem_limit) {

          SAYF("\n" cLRD "[-] " cRST
               "Oops, the program crashed with one of the test cases provided. There are\n"
               "    several possible explanations:\n\n"

               "    - The test case causes known crashes under normal working conditions. If\n"
               "      so, please remove it. The fuzzer should be seeded with interesting\n"
               "      inputs - but not ones that cause an outright crash.\n\n"

               "    - The current memory limit (%s) is too low for this program, causing\n"
               "      it to die due to OOM when parsing valid files. To fix this, try\n"
               "      bumping it up with the -m setting in the command line. If in doubt,\n"
               "      try something along the lines of:\n\n"

#ifdef RLIMIT_AS
               "      ( ulimit -Sv $[%llu << 10]; /path/to/binary [...] <testcase )\n\n"
#else
               "      ( ulimit -Sd $[%llu << 10]; /path/to/binary [...] <testcase )\n\n"
#endif /* ^RLIMIT_AS */

               "      Tip: you can use http://jwilk.net/software/recidivm to quickly\n"
               "      estimate the required amount of virtual memory for the binary. Also,\n"
               "      if you are using ASAN, see %s/notes_for_asan.txt.\n\n"

#ifdef __APPLE__
  
               "    - On MacOS X, the semantics of fork() syscalls are non-standard and may\n"
               "      break afl-fuzz performance optimizations when running platform-specific\n"
               "      binaries. To fix this, set AFL_NO_FORKSRV=1 in the environment.\n\n"

#endif /* __APPLE__ */

               "    - Least likely, there is a horrible bug in the fuzzer. If other options\n"
               "      fail, poke <lcamtuf@coredump.cx> for troubleshooting tips.\n",
               DMS(mem_limit << 20), mem_limit - 1, doc_path);

        } else {

          SAYF("\n" cLRD "[-] " cRST
               "Oops, the program crashed with one of the test cases provided. There are\n"
               "    several possible explanations:\n\n"

               "    - The test case causes known crashes under normal working conditions. If\n"
               "      so, please remove it. The fuzzer should be seeded with interesting\n"
               "      inputs - but not ones that cause an outright crash.\n\n"

#ifdef __APPLE__
  
               "    - On MacOS X, the semantics of fork() syscalls are non-standard and may\n"
               "      break afl-fuzz performance optimizations when running platform-specific\n"
               "      binaries. To fix this, set AFL_NO_FORKSRV=1 in the environment.\n\n"

#endif /* __APPLE__ */

               "    - Least likely, there is a horrible bug in the fuzzer. If other options\n"
               "      fail, poke <lcamtuf@coredump.cx> for troubleshooting tips.\n");

        }

        FATAL("Test case '%s' results in a crash", fn);

      case FAULT_ERROR:

        FATAL("Unable to execute target application ('%s')", argv[0]);

      case FAULT_NOINST:

        FATAL("No instrumentation detected");

      case FAULT_NOBITS: 

        useless_at_start++;

        if (!in_bitmap && !shuffle_queue)
          WARNF("No new instrumentation output, test case may be useless.");

        break;

    }

    if (q->var_behavior) WARNF("Instrumentation output varies across runs.");

    q = q->next;    //遍历每个testcases

  }

  if (cal_failures) { //有执行失败的初始testcase

    if (cal_failures == queued_paths) //全部失败
      FATAL("All test cases time out%s, giving up!",
            skip_crashes ? " or crash" : ""); //停止afl运行

    WARNF("Skipped %u test cases (%0.02f%%) due to timeouts%s.", cal_failures,
          ((double)cal_failures) * 100 / queued_paths,
          skip_crashes ? " or crashes" : "");

    if (cal_failures * 5 > queued_paths)  //大量失败的test case
      WARNF(cLRD "High percentage of rejected test cases, check settings!");

  }

  OKF("All test cases processed.");

}


/* Helper function: link() if possible, copy otherwise. */

static void link_or_copy(u8* old_path, u8* new_path) {

  s32 i = link(old_path, new_path);
  s32 sfd, dfd;
  u8* tmp;

  if (!i) return;

  sfd = open(old_path, O_RDONLY);
  if (sfd < 0) PFATAL("Unable to open '%s'", old_path);

  dfd = open(new_path, O_WRONLY | O_CREAT | O_EXCL, 0600);
  if (dfd < 0) PFATAL("Unable to create '%s'", new_path);

  tmp = ck_alloc(64 * 1024);

  while ((i = read(sfd, tmp, 64 * 1024)) > 0) 
    ck_write(dfd, tmp, i, new_path);

  if (i < 0) PFATAL("read() failed");

  ck_free(tmp);
  close(sfd);
  close(dfd);

}


static void nuke_resume_dir(void);

/* Create hard links for input test cases in the output directory, choosing
   good names and pivoting accordingly. */

static void pivot_inputs(void) {

  struct queue_entry* q = queue;
  u32 id = 0;

  ACTF("Creating hard links for all input files...");

  while (q) {

    u8  *nfn, *rsl = strrchr(q->fname, '/');
    u32 orig_id;

    if (!rsl) rsl = q->fname; else rsl++;

    /* If the original file name conforms to the syntax and the recorded
       ID matches the one we'd assign, just use the original file name.
       This is valuable for resuming fuzzing runs. */

#ifndef SIMPLE_FILES
#  define CASE_PREFIX "id:"
#else
#  define CASE_PREFIX "id_"
#endif /* ^!SIMPLE_FILES */

    if (!strncmp(rsl, CASE_PREFIX, 3) &&
        sscanf(rsl + 3, "%06u", &orig_id) == 1 && orig_id == id) {

      u8* src_str;
      u32 src_id;

      resuming_fuzz = 1;
      nfn = alloc_printf("%s/queue/%s", out_dir, rsl);

      /* Since we're at it, let's also try to find parent and figure out the
         appropriate depth for this entry. */

      src_str = strchr(rsl + 3, ':');

      if (src_str && sscanf(src_str + 1, "%06u", &src_id) == 1) {

        struct queue_entry* s = queue;
        while (src_id-- && s) s = s->next;
        if (s) q->depth = s->depth + 1;

        if (max_depth < q->depth) max_depth = q->depth;

      }

    } else {

      /* No dice - invent a new name, capturing the original one as a
         substring. */

#ifndef SIMPLE_FILES

      u8* use_name = strstr(rsl, ",orig:");

      if (use_name) use_name += 6; else use_name = rsl;
      nfn = alloc_printf("%s/queue/id:%06u,orig:%s", out_dir, id, use_name);

#else

      nfn = alloc_printf("%s/queue/id_%06u", out_dir, id);

#endif /* ^!SIMPLE_FILES */

    }

    /* Pivot to the new queue entry. */

    link_or_copy(q->fname, nfn); //在output dir中link&copy输入的testcases
    ck_free(q->fname);
    q->fname = nfn;

    /* Make sure that the passed_det value carries over, too. */

    if (q->passed_det) mark_as_det_done(q);

    q = q->next;
    id++;

  }

  if (in_place_resume) nuke_resume_dir();

}


#ifndef SIMPLE_FILES

/* Construct a file name for a new test case, capturing the operation
   that led to its discovery. Uses a static buffer. */

static u8* describe_op(u8 hnb) {

  static u8 ret[256];

  if (syncing_party) {

    sprintf(ret, "sync:%s,src:%06u", syncing_party, syncing_case);

  } else {

    sprintf(ret, "src:%06u", current_entry);

    if (splicing_with >= 0)
      sprintf(ret + strlen(ret), "+%06u", splicing_with);

    sprintf(ret + strlen(ret), ",op:%s", stage_short);

    if (stage_cur_byte >= 0) {

      sprintf(ret + strlen(ret), ",pos:%u", stage_cur_byte);

      if (stage_val_type != STAGE_VAL_NONE)
        sprintf(ret + strlen(ret), ",val:%s%+d", 
                (stage_val_type == STAGE_VAL_BE) ? "be:" : "",
                stage_cur_val);

    } else sprintf(ret + strlen(ret), ",rep:%u", stage_cur_val);

  }

  if (hnb == 2) strcat(ret, ",+cov");

  return ret;

}

#endif /* !SIMPLE_FILES */


/* Write a message accompanying the crash directory :-) */

static void write_crash_readme(void) {

  u8* fn = alloc_printf("%s/crashes/README.txt", out_dir);
  s32 fd;
  FILE* f;

  fd = open(fn, O_WRONLY | O_CREAT | O_EXCL, 0600);
  ck_free(fn);

  /* Do not die on errors here - that would be impolite. */

  if (fd < 0) return;

  f = fdopen(fd, "w");

  if (!f) {
    close(fd);
    return;
  }

  fprintf(f, "Command line used to find this crash:\n\n"

             "%s\n\n"

             "If you can't reproduce a bug outside of afl-fuzz, be sure to set the same\n"
             "memory limit. The limit used for this fuzzing session was %s.\n\n"

             "Need a tool to minimize test cases before investigating the crashes or sending\n"
             "them to a vendor? Check out the afl-tmin that comes with the fuzzer!\n\n"

             "Found any cool bugs in open-source tools using afl-fuzz? If yes, please drop\n"
             "me a mail at <lcamtuf@coredump.cx> once the issues are fixed - I'd love to\n"
             "add your finds to the gallery at:\n\n"

             "  http://lcamtuf.coredump.cx/afl/\n\n"

             "Thanks :-)\n",

             orig_cmdline, DMS(mem_limit << 20)); /* ignore errors */

  fclose(f);

}


/* Check if the result of an execve() during routine fuzzing is interesting,
   save or queue the input test case for further analysis if so. Returns 1 if
   entry is saved, 0 otherwise. */
//判断执行的这个test case是否有趣，如果有趣，就记录到out_dir/crashes or hangs以便复现【save】或者加入到fuzzer的queue中，进行后续的变异
//1 save，0 no saving
static u8 save_if_interesting(char** argv, void* mem, u32 len, u8 fault) {
//argv执行的命令，mem为当前testcase加载到的mem buffer，fault为这test case执行的结果
  u8  *fn = "";
  u8  hnb;
  s32 fd;
  u8  keeping = 0, res;

  if (fault == crash_mode) {  //如果为FAULT_CRASH

    /* Keep only if there are new bits in the map, add to queue for
       future fuzzing, etc. */

    if (!(hnb = has_new_bits(virgin_bits))) { //如果没有新路径发现或路径hit数目有差异
      if (crash_mode) total_crashes++;  //记录crash++，不save
      return 0;
    }    

#ifndef SIMPLE_FILES

    fn = alloc_printf("%s/queue/id:%06u,%s", out_dir, queued_paths,
                      describe_op(hnb));

#else

    fn = alloc_printf("%s/queue/id_%06u", out_dir, queued_paths);

#endif /* ^!SIMPLE_FILES */

    add_to_queue(fn, len, 0); //对于crash，且bitmap有变化的，就记录到queue中

    if (hnb == 2) { 
      queue_top->has_new_cov = 1; 
      queued_with_cov++;
    }
    //queue_top这个就是指curr queue_entry/curr test case

    queue_top->exec_cksum = hash32(trace_bits, MAP_SIZE, HASH_CONST);

    /* Try to calibrate inline; this also calls update_bitmap_score() when
       successful. */
    //calibrate_case函数里的update_bitmap_score()重新排列toprate[]种子。
    res = calibrate_case(argv, queue_top, mem, queue_cycle - 1, 0); //重新校准用例，评估当前队列

    if (res == FAULT_ERROR)
      FATAL("Unable to execute target application");

    fd = open(fn, O_WRONLY | O_CREAT | O_EXCL, 0600);
    if (fd < 0) PFATAL("Unable to create '%s'", fn);
    ck_write(fd, mem, len, fn);
    close(fd);

    keeping = 1;

  }

  switch (fault) {

    case FAULT_TMOUT:

      /* Timeouts are not very interesting, but we're still obliged to keep
         a handful of samples. We use the presence of new bits in the
         hang-specific bitmap as a signal of uniqueness. In "dumb" mode, we
         just keep everything. */

      total_tmouts++;

      if (unique_hangs >= KEEP_UNIQUE_HANG) return keeping; //超过了保存上限直接丢弃 返回0

      if (!dumb_mode) {

#ifdef WORD_SIZE_64
        simplify_trace((u64*)trace_bits);
#else
        simplify_trace((u32*)trace_bits);
#endif /* ^WORD_SIZE_64 */

        if (!has_new_bits(virgin_tmout)) return keeping;  //对于time out但是有新路径/hit数目不同的test case，也add到fuzz queue中

      }

      unique_tmouts++;

      /* Before saving, we make sure that it's a genuine hang by re-running
         the target with a more generous timeout (unless the default timeout
         is already generous). */
      // 鉴于超时还有种特殊的情况：时间太短，可能是一个需要长时间触发的crash；所以尝试放宽时间再次尝试
      if (exec_tmout < hang_tmout) {

        u8 new_fault;
        write_to_testcase(mem, len);
        new_fault = run_target(argv, hang_tmout);//给更长得时间执行

        /* A corner case that one user reported bumping into: increasing the
           timeout actually uncovers a crash. Make sure we don't discard it if
           so. */
        // 如果出现crash，则将测试用例作为crash保存，返回1
        if (!stop_soon && new_fault == FAULT_CRASH) goto keep_as_crash;

        if (stop_soon || new_fault != FAULT_TMOUT) return keeping;  //如果还是超时就抛弃

      }

#ifndef SIMPLE_FILES

      fn = alloc_printf("%s/hangs/id:%06llu,%s", out_dir,
                        unique_hangs, describe_op(0));

#else

      fn = alloc_printf("%s/hangs/id_%06llu", out_dir,
                        unique_hangs);

#endif /* ^!SIMPLE_FILES */

      unique_hangs++;

      last_hang_time = get_cur_time();

      break;

    case FAULT_CRASH:

keep_as_crash:

      /* This is handled in a manner roughly similar to timeouts,
         except for slightly different limits and no need to re-run test
         cases. */

      total_crashes++;

      if (unique_crashes >= KEEP_UNIQUE_CRASH) return keeping;

      if (!dumb_mode) {

#ifdef WORD_SIZE_64
        simplify_trace((u64*)trace_bits);
#else
        simplify_trace((u32*)trace_bits);
#endif /* ^WORD_SIZE_64 */

        if (!has_new_bits(virgin_crash)) return keeping;

      }

      if (!unique_crashes) write_crash_readme();

#ifndef SIMPLE_FILES

      fn = alloc_printf("%s/crashes/id:%06llu,sig:%02u,%s", out_dir,
                        unique_crashes, kill_signal, describe_op(0));

#else

      fn = alloc_printf("%s/crashes/id_%06llu_%02u", out_dir, unique_crashes,
                        kill_signal);

#endif /* ^!SIMPLE_FILES */

      unique_crashes++;

      last_crash_time = get_cur_time();
      last_crash_execs = total_execs;

      break;

    case FAULT_ERROR: FATAL("Unable to execute target application");

    default: return keeping;

  }

  /* If we're here, we apparently want to save the crash or hang
     test case, too. */
  //这种情况会save test case to 到结果路径out_dir中【以便复现】
  fd = open(fn, O_WRONLY | O_CREAT | O_EXCL, 0600);
  if (fd < 0) PFATAL("Unable to create '%s'", fn);
  ck_write(fd, mem, len, fn);
  close(fd);

  ck_free(fn);

  return keeping;

}


/* When resuming, try to find the queue position to start from. This makes sense
   only when resuming, and when we can find the original fuzzer_stats. */
// 在恢复时，尝试找到要开始的队列位置。只有在恢复时，以及在可以找到原始fuzzer_stats时，这才有意义。
static u32 find_start_position(void) {

  static u8 tmp[4096]; /* Ought to be enough for anybody. */

  u8  *fn, *off;
  s32 fd, i;
  u32 ret;

  if (!resuming_fuzz) return 0;

  if (in_place_resume) fn = alloc_printf("%s/fuzzer_stats", out_dir);
  else fn = alloc_printf("%s/../fuzzer_stats", in_dir);

  fd = open(fn, O_RDONLY);  //打开原来的fuzzer_stats文件
  ck_free(fn);

  if (fd < 0) return 0; //如果原来不存在则返回

  i = read(fd, tmp, sizeof(tmp) - 1); (void)i; /* Ignore errors */
  close(fd);

  off = strstr(tmp, "cur_path          : ");
  if (!off) return 0;

  ret = atoi(off + 20); //指向cur_path     ：后的字符内容
  if (ret >= queued_paths) ret = 0;
  return ret;

}


/* The same, but for timeouts. The idea is that when resuming sessions without
   -t given, we don't want to keep auto-scaling the timeout over and over
   again to prevent it from growing due to random flukes. */

static void find_timeout(void) {

  static u8 tmp[4096]; /* Ought to be enough for anybody. */

  u8  *fn, *off;
  s32 fd, i;
  u32 ret;

  if (!resuming_fuzz) return;

  if (in_place_resume) fn = alloc_printf("%s/fuzzer_stats", out_dir);
  else fn = alloc_printf("%s/../fuzzer_stats", in_dir);

  fd = open(fn, O_RDONLY);
  ck_free(fn);

  if (fd < 0) return;

  i = read(fd, tmp, sizeof(tmp) - 1); (void)i; /* Ignore errors */
  close(fd);

  off = strstr(tmp, "exec_timeout      : ");
  if (!off) return;

  ret = atoi(off + 20);
  if (ret <= 4) return;

  exec_tmout = ret;
  timeout_given = 3;

}


/* Update stats file for unattended monitoring. */

static void write_stats_file(double bitmap_cvg, double stability, double eps) {

  static double last_bcvg, last_stab, last_eps;
  static struct rusage usage;

  u8* fn = alloc_printf("%s/fuzzer_stats", out_dir);
  s32 fd;
  FILE* f;

  fd = open(fn, O_WRONLY | O_CREAT | O_TRUNC, 0600); // 创建fuzzer_stats文件

  if (fd < 0) PFATAL("Unable to create '%s'", fn);

  ck_free(fn);

  f = fdopen(fd, "w");

  if (!f) PFATAL("fdopen() failed");

  /* Keep last values in case we're called from another context
     where exec/sec stats and such are not readily available. */

  if (!bitmap_cvg && !stability && !eps) {
    bitmap_cvg = last_bcvg;
    stability  = last_stab;
    eps        = last_eps;
  } else {
    last_bcvg = bitmap_cvg;
    last_stab = stability;
    last_eps  = eps;
  }
  //目前fuzz的所有数据都写进去
  //具体每个值的含义详见：https://www.anquanke.com/post/id/213431
  fprintf(f, "start_time        : %llu\n"
             "last_update       : %llu\n"
             "fuzzer_pid        : %u\n"
             "cycles_done       : %llu\n"
             "execs_done        : %llu\n"
             "execs_per_sec     : %0.02f\n"
             "paths_total       : %u\n"
             "paths_favored     : %u\n"
             "paths_found       : %u\n"
             "paths_imported    : %u\n"
             "max_depth         : %u\n"
             "cur_path          : %u\n" /* Must match find_start_position() */
             "pending_favs      : %u\n"
             "pending_total     : %u\n"
             "variable_paths    : %u\n"
             "stability         : %0.02f%%\n"
             "bitmap_cvg        : %0.02f%%\n"
             "unique_crashes    : %llu\n"
             "unique_hangs      : %llu\n"
             "last_path         : %llu\n"
             "last_crash        : %llu\n"
             "last_hang         : %llu\n"
             "execs_since_crash : %llu\n"
             "exec_timeout      : %u\n" /* Must match find_timeout() */
             "afl_banner        : %s\n"
             "afl_version       : " VERSION "\n"
             "target_mode       : %s%s%s%s%s%s%s\n"
             "command_line      : %s\n"
             "slowest_exec_ms   : %llu\n",
             start_time / 1000, get_cur_time() / 1000, getpid(),
             queue_cycle ? (queue_cycle - 1) : 0, total_execs, eps,
             queued_paths, queued_favored, queued_discovered, queued_imported,
             max_depth, current_entry, pending_favored, pending_not_fuzzed,
             queued_variable, stability, bitmap_cvg, unique_crashes,
             unique_hangs, last_path_time / 1000, last_crash_time / 1000,
             last_hang_time / 1000, total_execs - last_crash_execs,
             exec_tmout, use_banner,
             qemu_mode ? "qemu " : "", dumb_mode ? " dumb " : "",
             no_forkserver ? "no_forksrv " : "", crash_mode ? "crash " : "",
             persistent_mode ? "persistent " : "", deferred_mode ? "deferred " : "",
             (qemu_mode || dumb_mode || no_forkserver || crash_mode ||
              persistent_mode || deferred_mode) ? "" : "default",
             orig_cmdline, slowest_exec_ms);
             /* ignore errors */

  /* Get rss value from the children
     We must have killed the forkserver process and called waitpid
     before calling getrusage */
  if (getrusage(RUSAGE_CHILDREN, &usage)) {
      WARNF("getrusage failed");
  } else if (usage.ru_maxrss == 0) {
    fprintf(f, "peak_rss_mb       : not available while afl is running\n");
  } else {
#ifdef __APPLE__
    fprintf(f, "peak_rss_mb       : %zu\n", usage.ru_maxrss >> 20);
#else
    fprintf(f, "peak_rss_mb       : %zu\n", usage.ru_maxrss >> 10);
#endif /* ^__APPLE__ */
  }

  fclose(f);

}


/* Update the plot file if there is a reason to. */

static void maybe_update_plot_file(double bitmap_cvg, double eps) {

  static u32 prev_qp, prev_pf, prev_pnf, prev_ce, prev_md;
  static u64 prev_qc, prev_uc, prev_uh;

  if (prev_qp == queued_paths && prev_pf == pending_favored && 
      prev_pnf == pending_not_fuzzed && prev_ce == current_entry &&
      prev_qc == queue_cycle && prev_uc == unique_crashes &&
      prev_uh == unique_hangs && prev_md == max_depth) return;

  prev_qp  = queued_paths;
  prev_pf  = pending_favored;
  prev_pnf = pending_not_fuzzed;
  prev_ce  = current_entry;
  prev_qc  = queue_cycle;
  prev_uc  = unique_crashes;
  prev_uh  = unique_hangs;
  prev_md  = max_depth;

  /* Fields in the file:

     unix_time, cycles_done, cur_path, paths_total, paths_not_fuzzed,
     favored_not_fuzzed, unique_crashes, unique_hangs, max_depth,
     execs_per_sec */

  fprintf(plot_file, 
          "%llu, %llu, %u, %u, %u, %u, %0.02f%%, %llu, %llu, %u, %0.02f\n",
          get_cur_time() / 1000, queue_cycle - 1, current_entry, queued_paths,
          pending_not_fuzzed, pending_favored, bitmap_cvg, unique_crashes,
          unique_hangs, max_depth, eps); /* ignore errors */

  fflush(plot_file);

}



/* A helper function for maybe_delete_out_dir(), deleting all prefixed
   files in a directory. */

static u8 delete_files(u8* path, u8* prefix) {

  DIR* d;
  struct dirent* d_ent;

  d = opendir(path);

  if (!d) return 0;

  while ((d_ent = readdir(d))) {

    if (d_ent->d_name[0] != '.' && (!prefix ||
        !strncmp(d_ent->d_name, prefix, strlen(prefix)))) {

      u8* fname = alloc_printf("%s/%s", path, d_ent->d_name);
      if (unlink(fname)) PFATAL("Unable to delete '%s'", fname);
      ck_free(fname);

    }

  }

  closedir(d);

  return !!rmdir(path);

}


/* Get the number of runnable processes, with some simple smoothing. */

static double get_runnable_processes(void) {

  static double res;

#if defined(__APPLE__) || defined(__FreeBSD__) || defined (__OpenBSD__)

  /* I don't see any portable sysctl or so that would quickly give us the
     number of runnable processes; the 1-minute load average can be a
     semi-decent approximation, though. */

  if (getloadavg(&res, 1) != 1) return 0;

#else

  /* On Linux, /proc/stat is probably the best way; load averages are
     computed in funny ways and sometimes don't reflect extremely short-lived
     processes well. */

  FILE* f = fopen("/proc/stat", "r");
  u8 tmp[1024];
  u32 val = 0;

  if (!f) return 0;

  while (fgets(tmp, sizeof(tmp), f)) {

    if (!strncmp(tmp, "procs_running ", 14) ||
        !strncmp(tmp, "procs_blocked ", 14)) val += atoi(tmp + 14);

  }
 
  fclose(f);

  if (!res) {

    res = val;

  } else {

    res = res * (1.0 - 1.0 / AVG_SMOOTHING) +
          ((double)val) * (1.0 / AVG_SMOOTHING);

  }

#endif /* ^(__APPLE__ || __FreeBSD__ || __OpenBSD__) */

  return res;

}


/* Delete the temporary directory used for in-place session resume. */

static void nuke_resume_dir(void) {

  u8* fn;

  fn = alloc_printf("%s/_resume/.state/deterministic_done", out_dir);
  if (delete_files(fn, CASE_PREFIX)) goto dir_cleanup_failed;
  ck_free(fn);

  fn = alloc_printf("%s/_resume/.state/auto_extras", out_dir);
  if (delete_files(fn, "auto_")) goto dir_cleanup_failed;
  ck_free(fn);

  fn = alloc_printf("%s/_resume/.state/redundant_edges", out_dir);
  if (delete_files(fn, CASE_PREFIX)) goto dir_cleanup_failed;
  ck_free(fn);

  fn = alloc_printf("%s/_resume/.state/variable_behavior", out_dir);
  if (delete_files(fn, CASE_PREFIX)) goto dir_cleanup_failed;
  ck_free(fn);

  fn = alloc_printf("%s/_resume/.state", out_dir);
  if (rmdir(fn) && errno != ENOENT) goto dir_cleanup_failed;
  ck_free(fn);

  fn = alloc_printf("%s/_resume", out_dir);
  if (delete_files(fn, CASE_PREFIX)) goto dir_cleanup_failed;
  ck_free(fn);

  return;

dir_cleanup_failed:

  FATAL("_resume directory cleanup failed");

}


/* Delete fuzzer output directory if we recognize it as ours, if the fuzzer
   is not currently running, and if the last run time isn't too great. */

static void maybe_delete_out_dir(void) {

  FILE* f;
  u8 *fn = alloc_printf("%s/fuzzer_stats", out_dir);

  /* See if the output directory is locked. If yes, bail out. If not,
     create a lock that will persist for the lifetime of the process
     (this requires leaving the descriptor open).*/

  out_dir_fd = open(out_dir, O_RDONLY);
  if (out_dir_fd < 0) PFATAL("Unable to open '%s'", out_dir);

#ifndef __sun

  if (flock(out_dir_fd, LOCK_EX | LOCK_NB) && errno == EWOULDBLOCK) {

    SAYF("\n" cLRD "[-] " cRST
         "Looks like the job output directory is being actively used by another\n"
         "    instance of afl-fuzz. You will need to choose a different %s\n"
         "    or stop the other process first.\n",
         sync_id ? "fuzzer ID" : "output location");

    FATAL("Directory '%s' is in use", out_dir);

  }

#endif /* !__sun */

  f = fopen(fn, "r");

  if (f) {

    u64 start_time, last_update;

    if (fscanf(f, "start_time     : %llu\n"
                  "last_update    : %llu\n", &start_time, &last_update) != 2)
      FATAL("Malformed data in '%s'", fn);

    fclose(f);

    /* Let's see how much work is at stake. */

    if (!in_place_resume && last_update - start_time > OUTPUT_GRACE * 60) {

      SAYF("\n" cLRD "[-] " cRST
           "The job output directory already exists and contains the results of more\n"
           "    than %u minutes worth of fuzzing. To avoid data loss, afl-fuzz will *NOT*\n"
           "    automatically delete this data for you.\n\n"

           "    If you wish to start a new session, remove or rename the directory manually,\n"
           "    or specify a different output location for this job. To resume the old\n"
           "    session, put '-' as the input directory in the command line ('-i -') and\n"
           "    try again.\n", OUTPUT_GRACE);

       FATAL("At-risk data found in '%s'", out_dir);

    }

  }

  ck_free(fn);

  /* The idea for in-place resume is pretty simple: we temporarily move the old
     queue/ to a new location that gets deleted once import to the new queue/
     is finished. If _resume/ already exists, the current queue/ may be
     incomplete due to an earlier abort, so we want to use the old _resume/
     dir instead, and we let rename() fail silently. */

  if (in_place_resume) {

    u8* orig_q = alloc_printf("%s/queue", out_dir);

    in_dir = alloc_printf("%s/_resume", out_dir);

    rename(orig_q, in_dir); /* Ignore errors */

    OKF("Output directory exists, will attempt session resume.");

    ck_free(orig_q);

  } else {

    OKF("Output directory exists but deemed OK to reuse.");

  }

  ACTF("Deleting old session data...");

  /* Okay, let's get the ball rolling! First, we need to get rid of the entries
     in <out_dir>/.synced/.../id:*, if any are present. */

  if (!in_place_resume) {

    fn = alloc_printf("%s/.synced", out_dir);
    if (delete_files(fn, NULL)) goto dir_cleanup_failed;
    ck_free(fn);

  }

  /* Next, we need to clean up <out_dir>/queue/.state/ subdirectories: */

  fn = alloc_printf("%s/queue/.state/deterministic_done", out_dir);
  if (delete_files(fn, CASE_PREFIX)) goto dir_cleanup_failed;
  ck_free(fn);

  fn = alloc_printf("%s/queue/.state/auto_extras", out_dir);
  if (delete_files(fn, "auto_")) goto dir_cleanup_failed;
  ck_free(fn);

  fn = alloc_printf("%s/queue/.state/redundant_edges", out_dir);
  if (delete_files(fn, CASE_PREFIX)) goto dir_cleanup_failed;
  ck_free(fn);

  fn = alloc_printf("%s/queue/.state/variable_behavior", out_dir);
  if (delete_files(fn, CASE_PREFIX)) goto dir_cleanup_failed;
  ck_free(fn);

  /* Then, get rid of the .state subdirectory itself (should be empty by now)
     and everything matching <out_dir>/queue/id:*. */

  fn = alloc_printf("%s/queue/.state", out_dir);
  if (rmdir(fn) && errno != ENOENT) goto dir_cleanup_failed;
  ck_free(fn);

  fn = alloc_printf("%s/queue", out_dir);
  if (delete_files(fn, CASE_PREFIX)) goto dir_cleanup_failed;
  ck_free(fn);

  /* All right, let's do <out_dir>/crashes/id:* and <out_dir>/hangs/id:*. */

  if (!in_place_resume) {

    fn = alloc_printf("%s/crashes/README.txt", out_dir);
    unlink(fn); /* Ignore errors */
    ck_free(fn);

  }

  fn = alloc_printf("%s/crashes", out_dir);

  /* Make backup of the crashes directory if it's not empty and if we're
     doing in-place resume. */

  if (in_place_resume && rmdir(fn)) {

    time_t cur_t = time(0);
    struct tm* t = localtime(&cur_t);

#ifndef SIMPLE_FILES

    u8* nfn = alloc_printf("%s.%04u-%02u-%02u-%02u:%02u:%02u", fn,
                           t->tm_year + 1900, t->tm_mon + 1, t->tm_mday,
                           t->tm_hour, t->tm_min, t->tm_sec);

#else

    u8* nfn = alloc_printf("%s_%04u%02u%02u%02u%02u%02u", fn,
                           t->tm_year + 1900, t->tm_mon + 1, t->tm_mday,
                           t->tm_hour, t->tm_min, t->tm_sec);

#endif /* ^!SIMPLE_FILES */

    rename(fn, nfn); /* Ignore errors. */
    ck_free(nfn);

  }

  if (delete_files(fn, CASE_PREFIX)) goto dir_cleanup_failed;
  ck_free(fn);

  fn = alloc_printf("%s/hangs", out_dir);

  /* Backup hangs, too. */

  if (in_place_resume && rmdir(fn)) {

    time_t cur_t = time(0);
    struct tm* t = localtime(&cur_t);

#ifndef SIMPLE_FILES

    u8* nfn = alloc_printf("%s.%04u-%02u-%02u-%02u:%02u:%02u", fn,
                           t->tm_year + 1900, t->tm_mon + 1, t->tm_mday,
                           t->tm_hour, t->tm_min, t->tm_sec);

#else

    u8* nfn = alloc_printf("%s_%04u%02u%02u%02u%02u%02u", fn,
                           t->tm_year + 1900, t->tm_mon + 1, t->tm_mday,
                           t->tm_hour, t->tm_min, t->tm_sec);

#endif /* ^!SIMPLE_FILES */

    rename(fn, nfn); /* Ignore errors. */
    ck_free(nfn);

  }

  if (delete_files(fn, CASE_PREFIX)) goto dir_cleanup_failed;
  ck_free(fn);

  /* And now, for some finishing touches. */

  fn = alloc_printf("%s/.cur_input", out_dir);
  if (unlink(fn) && errno != ENOENT) goto dir_cleanup_failed;
  ck_free(fn);

  fn = alloc_printf("%s/fuzz_bitmap", out_dir);
  if (unlink(fn) && errno != ENOENT) goto dir_cleanup_failed;
  ck_free(fn);

  if (!in_place_resume) {
    fn  = alloc_printf("%s/fuzzer_stats", out_dir);
    if (unlink(fn) && errno != ENOENT) goto dir_cleanup_failed;
    ck_free(fn);
  }

  fn = alloc_printf("%s/plot_data", out_dir);
  if (unlink(fn) && errno != ENOENT) goto dir_cleanup_failed;
  ck_free(fn);

  OKF("Output dir cleanup successful.");

  /* Wow... is that all? If yes, celebrate! */

  return;

dir_cleanup_failed:

  SAYF("\n" cLRD "[-] " cRST
       "Whoops, the fuzzer tried to reuse your output directory, but bumped into\n"
       "    some files that shouldn't be there or that couldn't be removed - so it\n"
       "    decided to abort! This happened while processing this path:\n\n"

       "    %s\n\n"
       "    Please examine and manually delete the files, or specify a different\n"
       "    output location for the tool.\n", fn);

  FATAL("Output directory cleanup failed");

}


static void check_term_size(void);


/* A spiffy retro stats screen! This is called every stats_update_freq
   execve() calls, plus in several other circumstances. */
// 展示AFL的执行情况。【就是那个动态更新的页面】
static void show_stats(void) {

  static u64 last_stats_ms, last_plot_ms, last_ms, last_execs;
  static double avg_exec;
  double t_byte_ratio, stab_ratio;

  u64 cur_ms;
  u32 t_bytes, t_bits;

  u32 banner_len, banner_pad;
  u8  tmp[256];

  cur_ms = get_cur_time();

  /* If not enough time has passed since last UI update, bail out. */

  if (cur_ms - last_ms < 1000 / UI_TARGET_HZ) return;

  /* Check if we're past the 10 minute mark. */

  if (cur_ms - start_time > 10 * 60 * 1000) run_over10m = 1;

  /* Calculate smoothed exec speed stats. */

  if (!last_execs) {
  
    avg_exec = ((double)total_execs) * 1000 / (cur_ms - start_time);

  } else {

    double cur_avg = ((double)(total_execs - last_execs)) * 1000 /
                     (cur_ms - last_ms);

    /* If there is a dramatic (5x+) jump in speed, reset the indicator
       more quickly. */

    if (cur_avg * 5 < avg_exec || cur_avg / 5 > avg_exec)
      avg_exec = cur_avg;

    avg_exec = avg_exec * (1.0 - 1.0 / AVG_SMOOTHING) +
               cur_avg * (1.0 / AVG_SMOOTHING);

  }

  last_ms = cur_ms;
  last_execs = total_execs;

  /* Tell the callers when to contact us (as measured in execs). */

  stats_update_freq = avg_exec / (UI_TARGET_HZ * 10);
  if (!stats_update_freq) stats_update_freq = 1;

  /* Do some bitmap stats. */

  t_bytes = count_non_255_bytes(virgin_bits);
  t_byte_ratio = ((double)t_bytes * 100) / MAP_SIZE;

  if (t_bytes) 
    stab_ratio = 100 - ((double)var_byte_count) * 100 / t_bytes;
  else
    stab_ratio = 100;

  /* Roughly every minute, update fuzzer stats and save auto tokens. */

  if (cur_ms - last_stats_ms > STATS_UPDATE_SEC * 1000) {

    last_stats_ms = cur_ms;
    write_stats_file(t_byte_ratio, stab_ratio, avg_exec);
    save_auto();
    write_bitmap();

  }

  /* Every now and then, write plot data. */

  if (cur_ms - last_plot_ms > PLOT_UPDATE_SEC * 1000) {

    last_plot_ms = cur_ms;
    maybe_update_plot_file(t_byte_ratio, avg_exec);
 
  }

  /* Honor AFL_EXIT_WHEN_DONE and AFL_BENCH_UNTIL_CRASH. */

  if (!dumb_mode && cycles_wo_finds > 100 && !pending_not_fuzzed &&
      getenv("AFL_EXIT_WHEN_DONE")) stop_soon = 2;

  if (total_crashes && getenv("AFL_BENCH_UNTIL_CRASH")) stop_soon = 2;

  /* If we're not on TTY, bail out. */

  if (not_on_tty) return;

  /* Compute some mildly useful bitmap stats. */

  t_bits = (MAP_SIZE << 3) - count_bits(virgin_bits);

  /* Now, for the visuals... */

  if (clear_screen) {

    SAYF(TERM_CLEAR CURSOR_HIDE);
    clear_screen = 0;

    check_term_size();

  }

  SAYF(TERM_HOME);

  if (term_too_small) {

    SAYF(cBRI "Your terminal is too small to display the UI.\n"
         "Please resize terminal window to at least 80x25.\n" cRST);

    return;

  }

  /* Let's start by drawing a centered banner. */

  banner_len = (crash_mode ? 24 : 22) + strlen(VERSION) + strlen(use_banner);
  banner_pad = (80 - banner_len) / 2;
  memset(tmp, ' ', banner_pad);

  sprintf(tmp + banner_pad, "%s " cLCY VERSION cLGN
          " (%s)",  crash_mode ? cPIN "peruvian were-rabbit" : 
          cYEL "american fuzzy lop", use_banner);

  SAYF("\n%s\n\n", tmp);

  /* "Handy" shortcuts for drawing boxes... */

#define bSTG    bSTART cGRA
#define bH2     bH bH
#define bH5     bH2 bH2 bH
#define bH10    bH5 bH5
#define bH20    bH10 bH10
#define bH30    bH20 bH10
#define SP5     "     "
#define SP10    SP5 SP5
#define SP20    SP10 SP10

  /* Lord, forgive me this. */

  SAYF(SET_G1 bSTG bLT bH bSTOP cCYA " process timing " bSTG bH30 bH5 bH2 bHB
       bH bSTOP cCYA " overall results " bSTG bH5 bRT "\n");

  if (dumb_mode) {

    strcpy(tmp, cRST);

  } else {

    u64 min_wo_finds = (cur_ms - last_path_time) / 1000 / 60;

    /* First queue cycle: don't stop now! */
    if (queue_cycle == 1 || min_wo_finds < 15) strcpy(tmp, cMGN); else

    /* Subsequent cycles, but we're still making finds. */
    if (cycles_wo_finds < 25 || min_wo_finds < 30) strcpy(tmp, cYEL); else

    /* No finds for a long time and no test cases to try. */
    if (cycles_wo_finds > 100 && !pending_not_fuzzed && min_wo_finds > 120)
      strcpy(tmp, cLGN);

    /* Default: cautiously OK to stop? */
    else strcpy(tmp, cLBL);

  }

  SAYF(bV bSTOP "        run time : " cRST "%-34s " bSTG bV bSTOP
       "  cycles done : %s%-5s  " bSTG bV "\n",
       DTD(cur_ms, start_time), tmp, DI(queue_cycle - 1));

  /* We want to warn people about not seeing new paths after a full cycle,
     except when resuming fuzzing or running in non-instrumented mode. */

  if (!dumb_mode && (last_path_time || resuming_fuzz || queue_cycle == 1 ||
      in_bitmap || crash_mode)) {

    SAYF(bV bSTOP "   last new path : " cRST "%-34s ",
         DTD(cur_ms, last_path_time));

  } else {

    if (dumb_mode)

      SAYF(bV bSTOP "   last new path : " cPIN "n/a" cRST 
           " (non-instrumented mode)        ");

     else

      SAYF(bV bSTOP "   last new path : " cRST "none yet " cLRD
           "(odd, check syntax!)      ");

  }

  SAYF(bSTG bV bSTOP "  total paths : " cRST "%-5s  " bSTG bV "\n",
       DI(queued_paths));

  /* Highlight crashes in red if found, denote going over the KEEP_UNIQUE_CRASH
     limit with a '+' appended to the count. */

  sprintf(tmp, "%s%s", DI(unique_crashes),
          (unique_crashes >= KEEP_UNIQUE_CRASH) ? "+" : "");

  SAYF(bV bSTOP " last uniq crash : " cRST "%-34s " bSTG bV bSTOP
       " uniq crashes : %s%-6s " bSTG bV "\n",
       DTD(cur_ms, last_crash_time), unique_crashes ? cLRD : cRST,
       tmp);

  sprintf(tmp, "%s%s", DI(unique_hangs),
         (unique_hangs >= KEEP_UNIQUE_HANG) ? "+" : "");

  SAYF(bV bSTOP "  last uniq hang : " cRST "%-34s " bSTG bV bSTOP 
       "   uniq hangs : " cRST "%-6s " bSTG bV "\n",
       DTD(cur_ms, last_hang_time), tmp);

  SAYF(bVR bH bSTOP cCYA " cycle progress " bSTG bH20 bHB bH bSTOP cCYA
       " map coverage " bSTG bH bHT bH20 bH2 bH bVL "\n");

  /* This gets funny because we want to print several variable-length variables
     together, but then cram them into a fixed-width field - so we need to
     put them in a temporary buffer first. */

  sprintf(tmp, "%s%s (%0.02f%%)", DI(current_entry),
          queue_cur->favored ? "" : "*",
          ((double)current_entry * 100) / queued_paths);

  SAYF(bV bSTOP "  now processing : " cRST "%-17s " bSTG bV bSTOP, tmp);

  sprintf(tmp, "%0.02f%% / %0.02f%%", ((double)queue_cur->bitmap_size) * 
          100 / MAP_SIZE, t_byte_ratio);

  SAYF("    map density : %s%-21s " bSTG bV "\n", t_byte_ratio > 70 ? cLRD : 
       ((t_bytes < 200 && !dumb_mode) ? cPIN : cRST), tmp);

  sprintf(tmp, "%s (%0.02f%%)", DI(cur_skipped_paths),
          ((double)cur_skipped_paths * 100) / queued_paths);

  SAYF(bV bSTOP " paths timed out : " cRST "%-17s " bSTG bV, tmp);

  sprintf(tmp, "%0.02f bits/tuple",
          t_bytes ? (((double)t_bits) / t_bytes) : 0);

  SAYF(bSTOP " count coverage : " cRST "%-21s " bSTG bV "\n", tmp);

  SAYF(bVR bH bSTOP cCYA " stage progress " bSTG bH20 bX bH bSTOP cCYA
       " findings in depth " bSTG bH20 bVL "\n");

  sprintf(tmp, "%s (%0.02f%%)", DI(queued_favored),
          ((double)queued_favored) * 100 / queued_paths);

  /* Yeah... it's still going on... halp? */

  SAYF(bV bSTOP "  now trying : " cRST "%-21s " bSTG bV bSTOP 
       " favored paths : " cRST "%-22s " bSTG bV "\n", stage_name, tmp);

  if (!stage_max) {

    sprintf(tmp, "%s/-", DI(stage_cur));

  } else {

    sprintf(tmp, "%s/%s (%0.02f%%)", DI(stage_cur), DI(stage_max),
            ((double)stage_cur) * 100 / stage_max);

  }

  SAYF(bV bSTOP " stage execs : " cRST "%-21s " bSTG bV bSTOP, tmp);

  sprintf(tmp, "%s (%0.02f%%)", DI(queued_with_cov),
          ((double)queued_with_cov) * 100 / queued_paths);

  SAYF("  new edges on : " cRST "%-22s " bSTG bV "\n", tmp);

  sprintf(tmp, "%s (%s%s unique)", DI(total_crashes), DI(unique_crashes),
          (unique_crashes >= KEEP_UNIQUE_CRASH) ? "+" : "");

  if (crash_mode) {

    SAYF(bV bSTOP " total execs : " cRST "%-21s " bSTG bV bSTOP
         "   new crashes : %s%-22s " bSTG bV "\n", DI(total_execs),
         unique_crashes ? cLRD : cRST, tmp);

  } else {

    SAYF(bV bSTOP " total execs : " cRST "%-21s " bSTG bV bSTOP
         " total crashes : %s%-22s " bSTG bV "\n", DI(total_execs),
         unique_crashes ? cLRD : cRST, tmp);

  }

  /* Show a warning about slow execution. */

  if (avg_exec < 100) {

    sprintf(tmp, "%s/sec (%s)", DF(avg_exec), avg_exec < 20 ?
            "zzzz..." : "slow!");

    SAYF(bV bSTOP "  exec speed : " cLRD "%-21s ", tmp);

  } else {

    sprintf(tmp, "%s/sec", DF(avg_exec));
    SAYF(bV bSTOP "  exec speed : " cRST "%-21s ", tmp);

  }

  sprintf(tmp, "%s (%s%s unique)", DI(total_tmouts), DI(unique_tmouts),
          (unique_hangs >= KEEP_UNIQUE_HANG) ? "+" : "");

  SAYF (bSTG bV bSTOP "  total tmouts : " cRST "%-22s " bSTG bV "\n", tmp);

  /* Aaaalmost there... hold on! */

  SAYF(bVR bH cCYA bSTOP " fuzzing strategy yields " bSTG bH10 bH bHT bH10
       bH5 bHB bH bSTOP cCYA " path geometry " bSTG bH5 bH2 bH bVL "\n");

  if (skip_deterministic) {

    strcpy(tmp, "n/a, n/a, n/a");

  } else {

    sprintf(tmp, "%s/%s, %s/%s, %s/%s",
            DI(stage_finds[STAGE_FLIP1]), DI(stage_cycles[STAGE_FLIP1]),
            DI(stage_finds[STAGE_FLIP2]), DI(stage_cycles[STAGE_FLIP2]),
            DI(stage_finds[STAGE_FLIP4]), DI(stage_cycles[STAGE_FLIP4]));

  }

  SAYF(bV bSTOP "   bit flips : " cRST "%-37s " bSTG bV bSTOP "    levels : "
       cRST "%-10s " bSTG bV "\n", tmp, DI(max_depth));

  if (!skip_deterministic)
    sprintf(tmp, "%s/%s, %s/%s, %s/%s",
            DI(stage_finds[STAGE_FLIP8]), DI(stage_cycles[STAGE_FLIP8]),
            DI(stage_finds[STAGE_FLIP16]), DI(stage_cycles[STAGE_FLIP16]),
            DI(stage_finds[STAGE_FLIP32]), DI(stage_cycles[STAGE_FLIP32]));

  SAYF(bV bSTOP "  byte flips : " cRST "%-37s " bSTG bV bSTOP "   pending : "
       cRST "%-10s " bSTG bV "\n", tmp, DI(pending_not_fuzzed));

  if (!skip_deterministic)
    sprintf(tmp, "%s/%s, %s/%s, %s/%s",
            DI(stage_finds[STAGE_ARITH8]), DI(stage_cycles[STAGE_ARITH8]),
            DI(stage_finds[STAGE_ARITH16]), DI(stage_cycles[STAGE_ARITH16]),
            DI(stage_finds[STAGE_ARITH32]), DI(stage_cycles[STAGE_ARITH32]));

  SAYF(bV bSTOP " arithmetics : " cRST "%-37s " bSTG bV bSTOP "  pend fav : "
       cRST "%-10s " bSTG bV "\n", tmp, DI(pending_favored));

  if (!skip_deterministic)
    sprintf(tmp, "%s/%s, %s/%s, %s/%s",
            DI(stage_finds[STAGE_INTEREST8]), DI(stage_cycles[STAGE_INTEREST8]),
            DI(stage_finds[STAGE_INTEREST16]), DI(stage_cycles[STAGE_INTEREST16]),
            DI(stage_finds[STAGE_INTEREST32]), DI(stage_cycles[STAGE_INTEREST32]));

  SAYF(bV bSTOP "  known ints : " cRST "%-37s " bSTG bV bSTOP " own finds : "
       cRST "%-10s " bSTG bV "\n", tmp, DI(queued_discovered));

  if (!skip_deterministic)
    sprintf(tmp, "%s/%s, %s/%s, %s/%s",
            DI(stage_finds[STAGE_EXTRAS_UO]), DI(stage_cycles[STAGE_EXTRAS_UO]),
            DI(stage_finds[STAGE_EXTRAS_UI]), DI(stage_cycles[STAGE_EXTRAS_UI]),
            DI(stage_finds[STAGE_EXTRAS_AO]), DI(stage_cycles[STAGE_EXTRAS_AO]));

  SAYF(bV bSTOP "  dictionary : " cRST "%-37s " bSTG bV bSTOP
       "  imported : " cRST "%-10s " bSTG bV "\n", tmp,
       sync_id ? DI(queued_imported) : (u8*)"n/a");

  sprintf(tmp, "%s/%s, %s/%s",
          DI(stage_finds[STAGE_HAVOC]), DI(stage_cycles[STAGE_HAVOC]),
          DI(stage_finds[STAGE_SPLICE]), DI(stage_cycles[STAGE_SPLICE]));

  SAYF(bV bSTOP "       havoc : " cRST "%-37s " bSTG bV bSTOP, tmp);

  if (t_bytes) sprintf(tmp, "%0.02f%%", stab_ratio);
    else strcpy(tmp, "n/a");

  SAYF(" stability : %s%-10s " bSTG bV "\n", (stab_ratio < 85 && var_byte_count > 40) 
       ? cLRD : ((queued_variable && (!persistent_mode || var_byte_count > 20))
       ? cMGN : cRST), tmp);

  if (!bytes_trim_out) {

    sprintf(tmp, "n/a, ");

  } else {

    sprintf(tmp, "%0.02f%%/%s, ",
            ((double)(bytes_trim_in - bytes_trim_out)) * 100 / bytes_trim_in,
            DI(trim_execs));

  }

  if (!blocks_eff_total) {

    u8 tmp2[128];

    sprintf(tmp2, "n/a");
    strcat(tmp, tmp2);

  } else {

    u8 tmp2[128];

    sprintf(tmp2, "%0.02f%%",
            ((double)(blocks_eff_total - blocks_eff_select)) * 100 /
            blocks_eff_total);

    strcat(tmp, tmp2);

  }

  SAYF(bV bSTOP "        trim : " cRST "%-37s " bSTG bVR bH20 bH2 bH2 bRB "\n"
       bLB bH30 bH20 bH2 bH bRB bSTOP cRST RESET_G1, tmp);

  /* Provide some CPU utilization stats. */

  if (cpu_core_count) {

    double cur_runnable = get_runnable_processes();
    u32 cur_utilization = cur_runnable * 100 / cpu_core_count;

    u8* cpu_color = cCYA;

    /* If we could still run one or more processes, use green. */

    if (cpu_core_count > 1 && cur_runnable + 1 <= cpu_core_count)
      cpu_color = cLGN;

    /* If we're clearly oversubscribed, use red. */

    if (!no_cpu_meter_red && cur_utilization >= 150) cpu_color = cLRD;

#ifdef HAVE_AFFINITY

    if (cpu_aff >= 0) {

      SAYF(SP10 cGRA "[cpu%03u:%s%3u%%" cGRA "]\r" cRST, 
           MIN(cpu_aff, 999), cpu_color,
           MIN(cur_utilization, 999));

    } else {

      SAYF(SP10 cGRA "   [cpu:%s%3u%%" cGRA "]\r" cRST,
           cpu_color, MIN(cur_utilization, 999));
 
   }

#else

    SAYF(SP10 cGRA "   [cpu:%s%3u%%" cGRA "]\r" cRST,
         cpu_color, MIN(cur_utilization, 999));

#endif /* ^HAVE_AFFINITY */

  } else SAYF("\r");

  /* Hallelujah! */

  fflush(0);

}


/* Display quick statistics at the end of processing the input directory,
   plus a bunch of warnings. Some calibration stuff also ended up here,
   along with several hardcoded constants. Maybe clean up eventually. */

static void show_init_stats(void) {

  struct queue_entry* q = queue;
  u32 min_bits = 0, max_bits = 0;
  u64 min_us = 0, max_us = 0;
  u64 avg_us = 0;
  u32 max_len = 0;

  if (total_cal_cycles) avg_us = total_cal_us / total_cal_cycles;

  while (q) {

    if (!min_us || q->exec_us < min_us) min_us = q->exec_us;
    if (q->exec_us > max_us) max_us = q->exec_us;

    if (!min_bits || q->bitmap_size < min_bits) min_bits = q->bitmap_size;
    if (q->bitmap_size > max_bits) max_bits = q->bitmap_size;

    if (q->len > max_len) max_len = q->len;

    q = q->next;

  }

  SAYF("\n");

  if (avg_us > (qemu_mode ? 50000 : 10000)) 
    WARNF(cLRD "The target binary is pretty slow! See %s/perf_tips.txt.",
          doc_path);

  /* Let's keep things moving with slow binaries. */

  if (avg_us > 50000) havoc_div = 10;     /* 0-19 execs/sec   */
  else if (avg_us > 20000) havoc_div = 5; /* 20-49 execs/sec  */
  else if (avg_us > 10000) havoc_div = 2; /* 50-100 execs/sec */

  if (!resuming_fuzz) {

    if (max_len > 50 * 1024)
      WARNF(cLRD "Some test cases are huge (%s) - see %s/perf_tips.txt!",
            DMS(max_len), doc_path);
    else if (max_len > 10 * 1024)
      WARNF("Some test cases are big (%s) - see %s/perf_tips.txt.",
            DMS(max_len), doc_path);

    if (useless_at_start && !in_bitmap)
      WARNF(cLRD "Some test cases look useless. Consider using a smaller set.");

    if (queued_paths > 100)
      WARNF(cLRD "You probably have far too many input files! Consider trimming down.");
    else if (queued_paths > 20)
      WARNF("You have lots of input files; try starting small.");

  }

  OKF("Here are some useful stats:\n\n"

      cGRA "    Test case count : " cRST "%u favored, %u variable, %u total\n"
      cGRA "       Bitmap range : " cRST "%u to %u bits (average: %0.02f bits)\n"
      cGRA "        Exec timing : " cRST "%s to %s us (average: %s us)\n",
      queued_favored, queued_variable, queued_paths, min_bits, max_bits, 
      ((double)total_bitmap_size) / (total_bitmap_entries ? total_bitmap_entries : 1),
      DI(min_us), DI(max_us), DI(avg_us));

  if (!timeout_given) {

    /* Figure out the appropriate timeout. The basic idea is: 5x average or
       1x max, rounded up to EXEC_TM_ROUND ms and capped at 1 second.

       If the program is slow, the multiplier is lowered to 2x or 3x, because
       random scheduler jitter is less likely to have any impact, and because
       our patience is wearing thin =) */

    if (avg_us > 50000) exec_tmout = avg_us * 2 / 1000;
    else if (avg_us > 10000) exec_tmout = avg_us * 3 / 1000;
    else exec_tmout = avg_us * 5 / 1000;

    exec_tmout = MAX(exec_tmout, max_us / 1000);
    exec_tmout = (exec_tmout + EXEC_TM_ROUND) / EXEC_TM_ROUND * EXEC_TM_ROUND;

    if (exec_tmout > EXEC_TIMEOUT) exec_tmout = EXEC_TIMEOUT;

    ACTF("No -t option specified, so I'll use exec timeout of %u ms.", 
         exec_tmout);

    timeout_given = 1;

  } else if (timeout_given == 3) {

    ACTF("Applying timeout settings from resumed session (%u ms).", exec_tmout);

  }

  /* In dumb mode, re-running every timing out test case with a generous time
     limit is very expensive, so let's select a more conservative default. */

  if (dumb_mode && !getenv("AFL_HANG_TMOUT"))
    hang_tmout = MIN(EXEC_TIMEOUT, exec_tmout * 2 + 100);

  OKF("All set and ready to roll!");

}


/* Find first power of two greater or equal to val (assuming val under
   2^31). */

static u32 next_p2(u32 val) {

  u32 ret = 1;
  while (val > ret) ret <<= 1;
  return ret;

} 


/* Trim all new test cases to save cycles when doing deterministic checks. The
   trimmer uses power-of-two increments somewhere between 1/16 and 1/1024 of
   file size, to keep the stage short and sweet. */
//在进行确定性检查时，修剪所有新的测试用例以节省周期。
//修剪器使用文件大小的1/16到1/1024之间的2次方增量，以折中速度和效率。
static u8 trim_case(char** argv, struct queue_entry* q, u8* in_buf) {

  static u8 tmp[64];
  static u8 clean_trace[MAP_SIZE];

  u8  needs_write = 0, fault = 0;
  u32 trim_exec = 0;
  u32 remove_len;
  u32 len_p2;

  /* Although the trimmer will be less useful when variable behavior is
     detected, it will still work to some extent, so we don't check for
     this. */

  if (q->len < 5) return 0;

  stage_name = tmp;
  bytes_trim_in += q->len;

  /* Select initial chunk len, starting with large steps. */

  len_p2 = next_p2(q->len);

  remove_len = MAX(len_p2 / TRIM_START_STEPS, TRIM_MIN_BYTES);
  /* Continue until the number of steps gets too high or the stepover
     gets too small. */

  //第一个while循环，从文件大小1/16的步长开始，慢慢到文件大小的1/1024倍步长。
  while (remove_len >= MAX(len_p2 / TRIM_END_STEPS, TRIM_MIN_BYTES)) {

    u32 remove_pos = remove_len;

    sprintf(tmp, "trim %s/%s", DI(remove_len), DI(remove_len));

    stage_cur = 0;
    stage_max = q->len / remove_len;
    //第二个while循环，嵌套在第一个内，从文件头开始按步长cut testcase，
    //然后target_run();如果删除之后对文件执行路径没有影响那么就将这个删除保存至实际文件中。
    //再删除之前会将trace_bits保存到起来。删除完成之后重新拷贝。
    while (remove_pos < q->len) {
      //trim_avail是cut的lenth
      u32 trim_avail = MIN(remove_len, q->len - remove_pos);
      u32 cksum;

      write_with_gap(in_buf, q->len, remove_pos, trim_avail); //cut完写道out_fd里面

      fault = run_target(argv, exec_tmout); //然后执行
      trim_execs++;

      if (stop_soon || fault == FAULT_ERROR) goto abort_trimming;

      /* Note that we don't keep track of crashes or hangs here; maybe TODO? */
      //检查trace_bit是否不一样【bitmap没大差异】
      cksum = hash32(trace_bits, MAP_SIZE, HASH_CONST);

      /* If the deletion had no impact on the trace, make it permanent. This
         isn't perfect for variable-path inputs, but we're just making a
         best-effort pass, so it's not a big deal if we end up with false
         negatives every now and then. */
      //如果删除对跟踪没有影响，则使其永久。
      //作者表明可能可变路径会对此产生一些影响，不过没有大碍
      if (cksum == q->exec_cksum) {

        u32 move_tail = q->len - remove_pos - trim_avail;

        q->len -= trim_avail;
        len_p2  = next_p2(q->len);

        memmove(in_buf + remove_pos, in_buf + remove_pos + trim_avail, 
                move_tail); //真实的削减in_buf

        /* Let's save a clean trace, which will be needed by
           update_bitmap_score once we're done with the trimming stuff. */

        if (!needs_write) {

          needs_write = 1;
          // 保存之前的trace_bits，因为执行如果改变了trace_bits
          memcpy(clean_trace, trace_bits, MAP_SIZE);

        }

      } else remove_pos += remove_len; //如果bitmap大变了，那么就尝试以相同的不步长，削减下一个pos

      /* Since this can be slow, update the screen every now and then. */

      if (!(trim_exec++ % stats_update_freq)) show_stats();
      stage_cur++;

    }

    remove_len >>= 1; //增加步长

  }

  /* If we have made changes to in_buf, we also need to update the on-disk
     version of the test case. */

  if (needs_write) {  //任何不影响bitmap的删除都被提交到磁盘。

    s32 fd;

    unlink(q->fname); /* ignore errors */

    fd = open(q->fname, O_WRONLY | O_CREAT | O_EXCL, 0600);

    if (fd < 0) PFATAL("Unable to create '%s'", q->fname);

    ck_write(fd, in_buf, q->len, q->fname);
    close(fd);

    memcpy(trace_bits, clean_trace, MAP_SIZE);
    update_bitmap_score(q);
    //独立的afl-tmin工具使用了更详尽的迭代算法，
    //并尝试在修剪过的文件上执行字母标准化。afl-tmin的操作如下。
    //首先，工具自动选择操作模式。
    //如果初始输入崩溃了目标二进制文件，afl-tmin将以非插装模式运行，只需保留任何能产生更简单文件但仍然会使目标崩溃的调整。
    //如果目标是非崩溃的，那么这个工具使用一个插装的模式，并且只保留那些产生完全相同的执行路径的微调。
  }

abort_trimming:

  bytes_trim_out += q->len;
  return fault;

}


/* Write a modified test case, run program, process results. Handle
   error conditions, returning 1 if it's time to bail out. This is
   a helper function for fuzz_one(). */

EXP_ST u8 common_fuzz_stuff(char** argv, u8* out_buf, u32 len) {

  u8 fault;

  if (post_handler) {

    out_buf = post_handler(out_buf, &len);
    if (!out_buf || !len) return 0;

  }
  //对于修改后的测试用例，运行程序，处理结果。
  //判断一个文件是否为interesting种子，如果是那么就保存输入文件(queue)
  write_to_testcase(out_buf, len);

  fault = run_target(argv, exec_tmout);

  if (stop_soon) return 1;

  if (fault == FAULT_TMOUT) {

    if (subseq_tmouts++ > TMOUT_LIMIT) {
      cur_skipped_paths++;
      return 1;
    }

  } else subseq_tmouts = 0;

  /* Users can hit us with SIGUSR1 to request the current input
     to be abandoned. */

  if (skip_requested) {

     skip_requested = 0;
     cur_skipped_paths++;
     return 1;

  }

  /* This handles FAULT_ERROR for us: */

  queued_discovered += save_if_interesting(argv, out_buf, len, fault);

  if (!(stage_cur % stats_update_freq) || stage_cur + 1 == stage_max)
    show_stats();

  return 0;

}


/* Helper to choose random block len for block operations in fuzz_one().
   Doesn't return zero, provided that max_len is > 0. */

static u32 choose_block_len(u32 limit) {

  u32 min_value, max_value;
  u32 rlim = MIN(queue_cycle, 3);

  if (!run_over10m) rlim = 1;

  switch (UR(rlim)) {

    case 0:  min_value = 1;
             max_value = HAVOC_BLK_SMALL;
             break;

    case 1:  min_value = HAVOC_BLK_SMALL;
             max_value = HAVOC_BLK_MEDIUM;
             break;

    default: 

             if (UR(10)) {

               min_value = HAVOC_BLK_MEDIUM;
               max_value = HAVOC_BLK_LARGE;

             } else {

               min_value = HAVOC_BLK_LARGE;
               max_value = HAVOC_BLK_XL;

             }

  }

  if (min_value >= limit) min_value = 1;

  return min_value + UR(MIN(max_value, limit) - min_value + 1);

}


/* Calculate case desirability score to adjust the length of havoc fuzzing.
   A helper function for fuzz_one(). Maybe some of these constants should
   go into config.h. */
//评估这个case的得分，得分越高，就能够在havoc变异阶段获得更多的执行次数。
static u32 calculate_score(struct queue_entry* q) {

  u32 avg_exec_us = total_cal_us / total_cal_cycles; //avg_exec_us是输入样本的平均执行时间；
  u32 avg_bitmap_size = total_bitmap_size / total_bitmap_entries; //avg_bitmap_size是输入样本的平均touple击中数量。
  u32 perf_score = 100;
  //评估当前case的分数，评判标准为:执行时间越短、bitmap_size越大，得分越高。

  /* Adjust score based on execution speed of this path, compared to the
     global average. Multiplier ranges from 0.1x to 3x. Fast inputs are
     less expensive to fuzz, so we're giving them more air time. */

  if (q->exec_us * 0.1 > avg_exec_us) perf_score = 10;
  else if (q->exec_us * 0.25 > avg_exec_us) perf_score = 25;
  else if (q->exec_us * 0.5 > avg_exec_us) perf_score = 50;
  else if (q->exec_us * 0.75 > avg_exec_us) perf_score = 75;
  else if (q->exec_us * 4 < avg_exec_us) perf_score = 300;
  else if (q->exec_us * 3 < avg_exec_us) perf_score = 200;
  else if (q->exec_us * 2 < avg_exec_us) perf_score = 150;

  /* Adjust score based on bitmap size. The working theory is that better
     coverage translates to better targets. Multiplier from 0.25x to 3x. */

  if (q->bitmap_size * 0.3 > avg_bitmap_size) perf_score *= 3;
  else if (q->bitmap_size * 0.5 > avg_bitmap_size) perf_score *= 2;
  else if (q->bitmap_size * 0.75 > avg_bitmap_size) perf_score *= 1.5;
  else if (q->bitmap_size * 3 < avg_bitmap_size) perf_score *= 0.25;
  else if (q->bitmap_size * 2 < avg_bitmap_size) perf_score *= 0.5;
  else if (q->bitmap_size * 1.5 < avg_bitmap_size) perf_score *= 0.75;

  /* Adjust score based on handicap. Handicap is proportional to how late
     in the game we learned about this path. Latecomers are allowed to run
     for a bit longer until they catch up with the rest. */
  
  if (q->handicap >= 4) {

    perf_score *= 4;
    q->handicap -= 4;

  } else if (q->handicap) {

    perf_score *= 2;
    q->handicap--;

  }

  /* Final adjustment based on input depth, under the assumption that fuzzing
     deeper test cases is more likely to reveal stuff that can't be
     discovered with traditional fuzzers. */
  //增加后进入queue激励的得分，越后进入得分调整得越高；
  //执行深度越深，得分调整得越高。
  switch (q->depth) {

    case 0 ... 3:   break;
    case 4 ... 7:   perf_score *= 2; break;
    case 8 ... 13:  perf_score *= 3; break;
    case 14 ... 25: perf_score *= 4; break;
    default:        perf_score *= 5;

  }

  /* Make sure that we don't go over limit. */

  if (perf_score > HAVOC_MAX_MULT * 100) perf_score = HAVOC_MAX_MULT * 100;

  return perf_score;

}


/* Helper function to see if a particular change (xor_val = old ^ new) could
   be a product of deterministic bit flips with the lengths and stepovers
   attempted by afl-fuzz. This is used to avoid dupes in some of the
   deterministic fuzzing operations that follow bit flips. We also
   return 1 if xor_val is zero, which implies that the old and attempted new
   values are identical and the exec would be a waste of time. */

static u8 could_be_bitflip(u32 xor_val) {

  u32 sh = 0;

  if (!xor_val) return 1;

  /* Shift left until first bit set. */

  while (!(xor_val & 1)) { sh++; xor_val >>= 1; }

  /* 1-, 2-, and 4-bit patterns are OK anywhere. */

  if (xor_val == 1 || xor_val == 3 || xor_val == 15) return 1;

  /* 8-, 16-, and 32-bit patterns are OK only if shift factor is
     divisible by 8, since that's the stepover for these ops. */

  if (sh & 7) return 0;

  if (xor_val == 0xff || xor_val == 0xffff || xor_val == 0xffffffff)
    return 1;

  return 0;

}


/* Helper function to see if a particular value is reachable through
   arithmetic operations. Used for similar purposes. */

static u8 could_be_arith(u32 old_val, u32 new_val, u8 blen) {

  u32 i, ov = 0, nv = 0, diffs = 0;

  if (old_val == new_val) return 1;

  /* See if one-byte adjustments to any byte could produce this result. */

  for (i = 0; i < blen; i++) {

    u8 a = old_val >> (8 * i),
       b = new_val >> (8 * i);

    if (a != b) { diffs++; ov = a; nv = b; }

  }

  /* If only one byte differs and the values are within range, return 1. */

  if (diffs == 1) {

    if ((u8)(ov - nv) <= ARITH_MAX ||
        (u8)(nv - ov) <= ARITH_MAX) return 1;

  }

  if (blen == 1) return 0;

  /* See if two-byte adjustments to any byte would produce this result. */

  diffs = 0;

  for (i = 0; i < blen / 2; i++) {

    u16 a = old_val >> (16 * i),
        b = new_val >> (16 * i);

    if (a != b) { diffs++; ov = a; nv = b; }

  }

  /* If only one word differs and the values are within range, return 1. */

  if (diffs == 1) {

    if ((u16)(ov - nv) <= ARITH_MAX ||
        (u16)(nv - ov) <= ARITH_MAX) return 1;

    ov = SWAP16(ov); nv = SWAP16(nv);

    if ((u16)(ov - nv) <= ARITH_MAX ||
        (u16)(nv - ov) <= ARITH_MAX) return 1;

  }

  /* Finally, let's do the same thing for dwords. */

  if (blen == 4) {

    if ((u32)(old_val - new_val) <= ARITH_MAX ||
        (u32)(new_val - old_val) <= ARITH_MAX) return 1;

    new_val = SWAP32(new_val);
    old_val = SWAP32(old_val);

    if ((u32)(old_val - new_val) <= ARITH_MAX ||
        (u32)(new_val - old_val) <= ARITH_MAX) return 1;

  }

  return 0;

}


/* Last but not least, a similar helper to see if insertion of an 
   interesting integer is redundant given the insertions done for
   shorter blen. The last param (check_le) is set if the caller
   already executed LE insertion for current blen and wants to see
   if BE variant passed in new_val is unique. */

static u8 could_be_interest(u32 old_val, u32 new_val, u8 blen, u8 check_le) {

  u32 i, j;

  if (old_val == new_val) return 1;

  /* See if one-byte insertions from interesting_8 over old_val could
     produce new_val. */

  for (i = 0; i < blen; i++) {

    for (j = 0; j < sizeof(interesting_8); j++) {

      u32 tval = (old_val & ~(0xff << (i * 8))) |
                 (((u8)interesting_8[j]) << (i * 8));

      if (new_val == tval) return 1;

    }

  }

  /* Bail out unless we're also asked to examine two-byte LE insertions
     as a preparation for BE attempts. */

  if (blen == 2 && !check_le) return 0;

  /* See if two-byte insertions over old_val could give us new_val. */

  for (i = 0; i < blen - 1; i++) {

    for (j = 0; j < sizeof(interesting_16) / 2; j++) {

      u32 tval = (old_val & ~(0xffff << (i * 8))) |
                 (((u16)interesting_16[j]) << (i * 8));

      if (new_val == tval) return 1;

      /* Continue here only if blen > 2. */

      if (blen > 2) {

        tval = (old_val & ~(0xffff << (i * 8))) |
               (SWAP16(interesting_16[j]) << (i * 8));

        if (new_val == tval) return 1;

      }

    }

  }

  if (blen == 4 && check_le) {

    /* See if four-byte insertions could produce the same result
       (LE only). */

    for (j = 0; j < sizeof(interesting_32) / 4; j++)
      if (new_val == (u32)interesting_32[j]) return 1;

  }

  return 0;

}


/* Take the current entry from the queue, fuzz it for a while. This
   function is a tad too long... returns 0 if fuzzed successfully, 1 if
   skipped or bailed out. */
//从queue中取出一个entry，进行多种变异，调用common_fuzz_stuff执行记录，并且把有趣的append到queue中
//如果返回1，表示当前先跳过变异，直接返回。
static u8 fuzz_one(char** argv) {

  s32 len, fd, temp_len, i, j;
  u8  *in_buf, *out_buf, *orig_in, *ex_tmp, *eff_map = 0;
  u64 havoc_queued,  orig_hit_cnt, new_hit_cnt;
  u32 splice_cycle = 0, perf_score = 100, orig_perf, prev_cksum, eff_cnt = 1;

  u8  ret_val = 1, doing_det = 0;

  u8  a_collect[MAX_AUTO_EXTRA];
  u32 a_len = 0;

#ifdef IGNORE_FINDS

  /* In IGNORE_FINDS mode, skip any entries that weren't in the
     initial data set. */

  if (queue_cur->depth > 1) return 1;

#else

  if (pending_favored) {  //如果队列中还有“在cull_queue中标记为favor【也就是top_rated】但是还没有被fuzz过”的测例

    /* If we have any favored, non-fuzzed new arrivals in the queue,
       possibly skip to them at the expense of already-fuzzed or non-favored
       cases. */
    //并且当前的test casequeue_cur被fuzz过或者不是favored的，有99%的几率直接返回1。
    if ((queue_cur->was_fuzzed || !queue_cur->favored) &&
        UR(100) < SKIP_TO_NEW_PROB) return 1;

  } else if (!dumb_mode && !queue_cur->favored && queued_paths > 10) {
    //如果pending_favored为0且queued_paths(即queue里的case总数)大于10
    /* Otherwise, still possibly skip non-favored cases, albeit less often.
       The odds of skipping stuff are higher for already-fuzzed inputs and
       lower for never-fuzzed entries. */

    if (queue_cycle > 1 && !queue_cur->was_fuzzed) {
      //如果queue_cycle大于1且queue_cur没有被fuzz过，则有75%的概率直接返回1
      if (UR(100) < SKIP_NFAV_NEW_PROB) return 1;

    } else {
      //如果queue_cur被fuzz过，否则有95%的概率直接返回1
      if (UR(100) < SKIP_NFAV_OLD_PROB) return 1;

    }

  }

#endif /* ^IGNORE_FINDS */
  //如果前面没有跳过变异。则进行下述变异【会增长queue】
  if (not_on_tty) {
    ACTF("Fuzzing test case #%u (%u total, %llu uniq crashes found)...",
         current_entry, queued_paths, unique_crashes);
    fflush(stdout);
  }

  /* Map the test case into memory. */

  fd = open(queue_cur->fname, O_RDONLY);

  if (fd < 0) PFATAL("Unable to open '%s'", queue_cur->fname);

  len = queue_cur->len;
  //把输入的test case文件读取到内存中。
  orig_in = in_buf = mmap(0, len, PROT_READ | PROT_WRITE, MAP_PRIVATE, fd, 0);

  if (orig_in == MAP_FAILED) PFATAL("Unable to mmap '%s'", queue_cur->fname);

  close(fd);

  /* We could mmap() out_buf as MAP_PRIVATE, but we end up clobbering every
     single byte anyway, so it wouldn't give us any performance or memory usage
     benefits. */

  out_buf = ck_alloc_nozero(len); //分配len大小的内存，并初始化为全0，然后将地址赋值给out_buf

  subseq_tmouts = 0;

  cur_depth = queue_cur->depth;
  //关于afl的变异：http://rk700.github.io/2018/01/04/afl-mutations/
  /*******************************************
   * CALIBRATION (only if failed earlier on) *
   *******************************************/

  if (queue_cur->cal_failed) {

    u8 res = FAULT_TMOUT;

    if (queue_cur->cal_failed < CAL_CHANCES) {

      /* Reset exec_cksum to tell calibrate_case to re-execute the testcase
         avoiding the usage of an invalid trace_bits.
         For more info: https://github.com/AFLplusplus/AFLplusplus/pull/425 */

      queue_cur->exec_cksum = 0;
      //假如当前项有校准错误，并且校准错误次数小于3次，那么就用calibrate_case再次校准。
      res = calibrate_case(argv, queue_cur, in_buf, queue_cycle - 1, 0);

      if (res == FAULT_ERROR)
        FATAL("Unable to execute target application");

    }

    if (stop_soon || res != crash_mode) {
      cur_skipped_paths++;
      goto abandon_entry;
    }

  }

  /************
   * TRIMMING *
   ************/

  if (!dumb_mode && !queue_cur->trim_done) {
    //如果该case没有trim过，调用函数trim_case进行trim(修剪)
    //设置queue_cur的trim_done为1
    //重新读取一次queue_cur->len到len中
    u8 res = trim_case(argv, queue_cur, in_buf);

    if (res == FAULT_ERROR)
      FATAL("Unable to execute target application");

    if (stop_soon) {
      cur_skipped_paths++;
      goto abandon_entry;
    }

    /* Don't retry trimming, even if it failed. */

    queue_cur->trim_done = 1;

    if (len != queue_cur->len) len = queue_cur->len;

  }

  memcpy(out_buf, in_buf, len); //把给定的test case灌入outfile中，以便fuzz binary @@

  /*********************
   * PERFORMANCE SCORE *
   *********************/

  orig_perf = perf_score = calculate_score(queue_cur);

  /* Skip right away if -d is given, if we have done deterministic fuzzing on
     this entry ourselves (was_fuzzed), or if it has gone through deterministic
     testing in earlier, resumed runs (passed_det). */
  //如果skip_deterministic为1，【eg. 从fuzzer】
  //或者queue_cur被fuzz过，
  //或者queue_cur的passed_det为1，
  //则跳转去havoc_stage阶段，设置doing_det为1
  if (skip_deterministic || queue_cur->was_fuzzed || queue_cur->passed_det)
    goto havoc_stage;

  /* Skip deterministic fuzzing if exec path checksum puts this out of scope
     for this master instance. */

  if (master_max && (queue_cur->exec_cksum % master_max) != master_id - 1)
    goto havoc_stage;

  doing_det = 1;

  /*********************************************
   * SIMPLE BITFLIP (+dictionary construction) *
   *********************************************/
  //按位翻转，1变为0，0变为1
#define FLIP_BIT(_ar, _b) do { \      //用_bf & 7能够得到0,1,2...7 0,1,2...7这样的取值一共len组 【128=0x80】
    u8* _arf = (u8*)(_ar); \          //然后(_bf) >> 3又将[0: len<<3)映射回了[0: len)，对应到buf里的每个byte
    u32 _bf = (_b); \
    _arf[(_bf) >> 3] ^= (128 >> ((_bf) & 7)); \   //异或
  } while (0)

  /* Single walking bit. */
  //设置stage_name为bitflip 1/1【一个bit，翻转一次】
  //_ar的取值是out_buf,而_bf的取值在[0: len << 3)
  stage_short = "flip1";
  stage_max   = len << 3;
  stage_name  = "bitflip 1/1";

  stage_val_type = STAGE_VAL_NONE;

  orig_hit_cnt = queued_paths + unique_crashes;

  prev_cksum = queue_cur->exec_cksum;
  //在从0-len*8的遍历过程中会通过亦或运算，依次将每个位翻转，
  //然后执行一次common_fuzz_stuff，然后再翻转回来。
  for (stage_cur = 0; stage_cur < stage_max; stage_cur++) {

    stage_cur_byte = stage_cur >> 3;

    FLIP_BIT(out_buf, stage_cur);

    if (common_fuzz_stuff(argv, out_buf, len)) goto abandon_entry;

    FLIP_BIT(out_buf, stage_cur);

    /* While flipping the least significant bit in every byte, pull of an extra
       trick to detect possible syntax tokens. In essence, the idea is that if
       you have a binary blob like this:

       xxxxxxxxIHDRxxxxxxxx

       ...and changing the leading and trailing bytes causes variable or no
       changes in program flow, but touching any character in the "IHDR" string
       always produces the same, distinctive path, it's highly likely that
       "IHDR" is an atomically-checked magic value of special significance to
       the fuzzed format.

       We do this here, rather than as a separate stage, because it's a nice
       way to keep the operation approximately "free" (i.e., no extra execs).
       
       Empirically, performing the check when flipping the least significant bit
       is advantageous, compared to doing it at the time of more disruptive
       changes, where the program flow may be affected in more violent ways.

       The caveat is that we won't generate dictionaries in the -d mode or -S
       mode - but that's probably a fair trade-off.

       This won't work particularly well with paths that exhibit variable
       behavior, but fails gracefully, so we'll carry out the checks anyway.

      */

    if (!dumb_mode && (stage_cur & 7) == 7) { //==7，则是在反转最低位

      u32 cksum = hash32(trace_bits, MAP_SIZE, HASH_CONST);

      if (stage_cur == stage_max - 1 && cksum == prev_cksum) {

        /* If at end of file and we are still collecting a string, grab the
           final character and force output. */

        if (a_len < MAX_AUTO_EXTRA) a_collect[a_len] = out_buf[stage_cur >> 3];
        a_len++;
        //在进行bitflip 1/1变异时，对于每个byte的最低位(least significant bit)翻转还进行了额外的处理：
        //如果连续多个bytes的最低位被翻转后，程序的执行路径都未变化，而且与原始执行路径不一致，那么就把这一段连续的bytes判断是一条token。
        //比如对于SQL的SELECT *，如果SELECT被破坏，则肯定和正确的路径不一致，而只要被破坏之后，破环的路径却肯定是一样的，
        //比如AELECT和SBLECT，显然都是无意义的，而只有不破坏token，才有可能出现和原始执行路径一样的结果。
        //所以AFL在这里就是在猜解关键字token。token默认最小是3，最大是32,每次发现新token时，通过maybe_add_auto添加到a_extras数组里。
        if (a_len >= MIN_AUTO_EXTRA && a_len <= MAX_AUTO_EXTRA)
          maybe_add_auto(a_collect, a_len);

      } else if (cksum != prev_cksum) {

        /* Otherwise, if the checksum has changed, see if we have something
           worthwhile queued up, and collect that if the answer is yes. */

        if (a_len >= MIN_AUTO_EXTRA && a_len <= MAX_AUTO_EXTRA)
          maybe_add_auto(a_collect, a_len);

        a_len = 0;
        prev_cksum = cksum;

      }

      /* Continue collecting string, but only if the bit flip actually made
         any difference - we don't want no-op tokens. */

      if (cksum != queue_cur->exec_cksum) {

        if (a_len < MAX_AUTO_EXTRA) a_collect[a_len] = out_buf[stage_cur >> 3];        
        a_len++;

      }

    }

  }

  new_hit_cnt = queued_paths + unique_crashes;
  //stage_finds[STAGE_FLIP1]的值加上在整个FLIP_BIT中新发现的路径和Crash总和
  //stage_cycles[STAGE_FLIP1]的值加上在整个FLIP_BIT中执行的target次数stage_max
  stage_finds[STAGE_FLIP1]  += new_hit_cnt - orig_hit_cnt;
  stage_cycles[STAGE_FLIP1] += stage_max;

  /* Two walking bits. */
  //然后就是第二阶段。
  stage_name  = "bitflip 2/1";
  stage_short = "flip2";
  stage_max   = (len << 3) - 1;

  orig_hit_cnt = new_hit_cnt;

  for (stage_cur = 0; stage_cur < stage_max; stage_cur++) {

    stage_cur_byte = stage_cur >> 3;

    FLIP_BIT(out_buf, stage_cur);
    FLIP_BIT(out_buf, stage_cur + 1);

    if (common_fuzz_stuff(argv, out_buf, len)) goto abandon_entry;

    FLIP_BIT(out_buf, stage_cur);
    FLIP_BIT(out_buf, stage_cur + 1);

  }

  new_hit_cnt = queued_paths + unique_crashes;

  stage_finds[STAGE_FLIP2]  += new_hit_cnt - orig_hit_cnt;
  stage_cycles[STAGE_FLIP2] += stage_max;

  /* Four walking bits. */

  stage_name  = "bitflip 4/1";
  stage_short = "flip4";
  stage_max   = (len << 3) - 3;

  orig_hit_cnt = new_hit_cnt;

  for (stage_cur = 0; stage_cur < stage_max; stage_cur++) {

    stage_cur_byte = stage_cur >> 3;

    FLIP_BIT(out_buf, stage_cur);
    FLIP_BIT(out_buf, stage_cur + 1);
    FLIP_BIT(out_buf, stage_cur + 2);
    FLIP_BIT(out_buf, stage_cur + 3);

    if (common_fuzz_stuff(argv, out_buf, len)) goto abandon_entry;

    FLIP_BIT(out_buf, stage_cur);
    FLIP_BIT(out_buf, stage_cur + 1);
    FLIP_BIT(out_buf, stage_cur + 2);
    FLIP_BIT(out_buf, stage_cur + 3);

  }

  new_hit_cnt = queued_paths + unique_crashes;

  stage_finds[STAGE_FLIP4]  += new_hit_cnt - orig_hit_cnt;
  stage_cycles[STAGE_FLIP4] += stage_max;

  /* Effector map setup. These macros calculate:

     EFF_APOS      - position of a particular file offset in the map.
     EFF_ALEN      - length of a map with a particular number of bytes.
     EFF_SPAN_ALEN - map span for a sequence of bytes.

   */

#define EFF_APOS(_p)          ((_p) >> EFF_MAP_SCALE2)
#define EFF_REM(_x)           ((_x) & ((1 << EFF_MAP_SCALE2) - 1))
#define EFF_ALEN(_l)          (EFF_APOS(_l) + !!EFF_REM(_l))
#define EFF_SPAN_ALEN(_p, _l) (EFF_APOS((_p) + (_l) - 1) - EFF_APOS(_p) + 1)

  /* Initialize effector map for the next step (see comments below). Always
     flag first and last byte as doing something. */

  eff_map    = ck_alloc(EFF_ALEN(len));
  eff_map[0] = 1;

  if (EFF_APOS(len - 1) != 0) {
    eff_map[EFF_APOS(len - 1)] = 1;
    eff_cnt++;
  }

  /* Walking byte. */
  //在进行bitflip 8/8变异时，AFL还生成了一个非常重要的信息：effector map。这个effector map几乎贯穿了整个deterministic fuzzing的始终。
  stage_name  = "bitflip 8/8";
  stage_short = "flip8";
  stage_max   = len;

  orig_hit_cnt = new_hit_cnt;

  for (stage_cur = 0; stage_cur < stage_max; stage_cur++) {

    stage_cur_byte = stage_cur;

    out_buf[stage_cur] ^= 0xFF; //完全翻转一个bytes

    if (common_fuzz_stuff(argv, out_buf, len)) goto abandon_entry;

    /* We also use this stage to pull off a simple trick: we identify
       bytes that seem to have no effect on the current execution path
       even when fully flipped - and we skip them during more expensive
       deterministic stages, such as arithmetics or known ints. */

    if (!eff_map[EFF_APOS(stage_cur)]) {

      u32 cksum;

      /* If in dumb mode or if the file is very short, just flag everything
         without wasting time on checksums. */

      if (!dumb_mode && len >= EFF_MIN_LEN)
        cksum = hash32(trace_bits, MAP_SIZE, HASH_CONST);
      else
        cksum = ~queue_cur->exec_cksum;
      //具体地，在对每个byte进行翻转时，如果其造成执行路径与原始路径不一致，就将该byte在effector map中标记为1，即“有效”的，否则标记为0，即“无效”的。
      //这样做的逻辑是：如果一个byte完全翻转，都无法带来执行路径的变化，那么这个byte很有可能是属于”data”，
      //而非”metadata”（例如size, flag等），对整个fuzzing的意义不大。
      //所以，在随后的一些变异中，会参考effector map，跳过那些“无效”的byte，从而节省了执行资源。
      if (cksum != queue_cur->exec_cksum) {
        eff_map[EFF_APOS(stage_cur)] = 1;
        eff_cnt++;
      }

    }

    out_buf[stage_cur] ^= 0xFF;

  }

  /* If the effector map is more than EFF_MAX_PERC dense, just flag the
     whole thing as worth fuzzing, since we wouldn't be saving much time
     anyway. */

  if (eff_cnt != EFF_ALEN(len) &&
      eff_cnt * 100 / EFF_ALEN(len) > EFF_MAX_PERC) {

    memset(eff_map, 1, EFF_ALEN(len));

    blocks_eff_select += EFF_ALEN(len);

  } else {

    blocks_eff_select += eff_cnt;

  }

  blocks_eff_total += EFF_ALEN(len);

  new_hit_cnt = queued_paths + unique_crashes;

  stage_finds[STAGE_FLIP8]  += new_hit_cnt - orig_hit_cnt;
  stage_cycles[STAGE_FLIP8] += stage_max;

  /* Two walking bytes. */

  if (len < 2) goto skip_bitflip;

  stage_name  = "bitflip 16/8";
  stage_short = "flip16";
  stage_cur   = 0;
  stage_max   = len - 1;

  orig_hit_cnt = new_hit_cnt;

  for (i = 0; i < len - 1; i++) {

    /* Let's consult the effector map... */

    if (!eff_map[EFF_APOS(i)] && !eff_map[EFF_APOS(i + 1)]) {
      stage_max--;
      continue;
    }

    stage_cur_byte = i;

    *(u16*)(out_buf + i) ^= 0xFFFF;

    if (common_fuzz_stuff(argv, out_buf, len)) goto abandon_entry;
    stage_cur++;

    *(u16*)(out_buf + i) ^= 0xFFFF;


  }

  new_hit_cnt = queued_paths + unique_crashes;

  stage_finds[STAGE_FLIP16]  += new_hit_cnt - orig_hit_cnt;
  stage_cycles[STAGE_FLIP16] += stage_max;

  if (len < 4) goto skip_bitflip;

  /* Four walking bytes. */

  stage_name  = "bitflip 32/8";
  stage_short = "flip32";
  stage_cur   = 0;
  stage_max   = len - 3;

  orig_hit_cnt = new_hit_cnt;

  for (i = 0; i < len - 3; i++) {

    /* Let's consult the effector map... */
    if (!eff_map[EFF_APOS(i)] && !eff_map[EFF_APOS(i + 1)] &&
        !eff_map[EFF_APOS(i + 2)] && !eff_map[EFF_APOS(i + 3)]) {
      stage_max--;
      continue;
    }

    stage_cur_byte = i;

    *(u32*)(out_buf + i) ^= 0xFFFFFFFF;

    if (common_fuzz_stuff(argv, out_buf, len)) goto abandon_entry;
    stage_cur++;

    *(u32*)(out_buf + i) ^= 0xFFFFFFFF;

  }

  new_hit_cnt = queued_paths + unique_crashes;

  stage_finds[STAGE_FLIP32]  += new_hit_cnt - orig_hit_cnt;
  stage_cycles[STAGE_FLIP32] += stage_max;

skip_bitflip:

  if (no_arith) goto skip_arith;

  /**********************
   * ARITHMETIC INC/DEC *
   **********************/
  //在bitflip变异全部进行完成后，便进入下一个阶段：arithmetic。与bitflip类似的是，arithmetic根据目标大小的不同
  /* 8-bit arithmetics. */

  stage_name  = "arith 8/8";
  stage_short = "arith8";
  stage_cur   = 0;
  stage_max   = 2 * len * ARITH_MAX;

  stage_val_type = STAGE_VAL_LE;

  orig_hit_cnt = new_hit_cnt;

  for (i = 0; i < len; i++) {

    u8 orig = out_buf[i];

    /* Let's consult the effector map... */
    //AFL还会智能地跳过某些arithmetic变异。
    //第一种情况就是前面提到的effector map
    if (!eff_map[EFF_APOS(i)]) {  
      stage_max -= 2 * ARITH_MAX;
      continue;
    }

    stage_cur_byte = i;

    for (j = 1; j <= ARITH_MAX; j++) {  //对目标整数会进行+1, +2, …, +35, -1, -2, …, -35的变异。

      u8 r = orig ^ (orig + j); //new ^ old => 每个字节的bitflip值0x1，0x3, 0xff

      /* Do arithmetic operations only if the result couldn't be a product
         of a bitflip. */

      if (!could_be_bitflip(r)) { //第二种情况是之前bitflip已经生成过的变异：如果加/减某个数后，其效果与之前的某种bitflip相同，那么这次变异肯定在上一个阶段已经执行过了，此次便不会再执行。

        stage_cur_val = j;
        out_buf[i] = orig + j;

        if (common_fuzz_stuff(argv, out_buf, len)) goto abandon_entry;
        stage_cur++;

      } else stage_max--;

      r =  orig ^ (orig - j);

      if (!could_be_bitflip(r)) {

        stage_cur_val = -j;
        out_buf[i] = orig - j;

        if (common_fuzz_stuff(argv, out_buf, len)) goto abandon_entry;
        stage_cur++;

      } else stage_max--;

      out_buf[i] = orig;

    }

  }

  new_hit_cnt = queued_paths + unique_crashes;

  stage_finds[STAGE_ARITH8]  += new_hit_cnt - orig_hit_cnt;
  stage_cycles[STAGE_ARITH8] += stage_max;

  /* 16-bit arithmetics, both endians. */

  if (len < 2) goto skip_arith;

  stage_name  = "arith 16/8";
  stage_short = "arith16";
  stage_cur   = 0;
  stage_max   = 4 * (len - 1) * ARITH_MAX;

  orig_hit_cnt = new_hit_cnt;

  for (i = 0; i < len - 1; i++) {

    u16 orig = *(u16*)(out_buf + i);

    /* Let's consult the effector map... */
    //这里要注意在翻转之前会先检查eff_map里对应于这两个字节的标志是否为0
    //如果为0，则这两个字节是无效的数据，stage_max减一，然后开始变异下一个字。
    if (!eff_map[EFF_APOS(i)] && !eff_map[EFF_APOS(i + 1)]) {
      stage_max -= 4 * ARITH_MAX;
      continue;
    }

    stage_cur_byte = i;

    for (j = 1; j <= ARITH_MAX; j++) {

      u16 r1 = orig ^ (orig + j),
          r2 = orig ^ (orig - j),
          r3 = orig ^ SWAP16(SWAP16(orig) + j),
          r4 = orig ^ SWAP16(SWAP16(orig) - j);

      /* Try little endian addition and subtraction first. Do it only
         if the operation would affect more than one byte (hence the 
         & 0xff overflow checks) and if it couldn't be a product of
         a bitflip. */

      stage_val_type = STAGE_VAL_LE; 

      if ((orig & 0xff) + j > 0xff && !could_be_bitflip(r1)) {

        stage_cur_val = j;
        *(u16*)(out_buf + i) = orig + j;

        if (common_fuzz_stuff(argv, out_buf, len)) goto abandon_entry;
        stage_cur++;
 
      } else stage_max--;

      if ((orig & 0xff) < j && !could_be_bitflip(r2)) {

        stage_cur_val = -j;
        *(u16*)(out_buf + i) = orig - j;

        if (common_fuzz_stuff(argv, out_buf, len)) goto abandon_entry;
        stage_cur++;

      } else stage_max--;

      /* Big endian comes next. Same deal. */

      stage_val_type = STAGE_VAL_BE;


      if ((orig >> 8) + j > 0xff && !could_be_bitflip(r3)) {

        stage_cur_val = j;
        *(u16*)(out_buf + i) = SWAP16(SWAP16(orig) + j);

        if (common_fuzz_stuff(argv, out_buf, len)) goto abandon_entry;
        stage_cur++;

      } else stage_max--;

      if ((orig >> 8) < j && !could_be_bitflip(r4)) {

        stage_cur_val = -j;
        *(u16*)(out_buf + i) = SWAP16(SWAP16(orig) - j);

        if (common_fuzz_stuff(argv, out_buf, len)) goto abandon_entry;
        stage_cur++;

      } else stage_max--;

      *(u16*)(out_buf + i) = orig;

    }

  }

  new_hit_cnt = queued_paths + unique_crashes;

  stage_finds[STAGE_ARITH16]  += new_hit_cnt - orig_hit_cnt;
  stage_cycles[STAGE_ARITH16] += stage_max;

  /* 32-bit arithmetics, both endians. */

  if (len < 4) goto skip_arith;

  stage_name  = "arith 32/8";
  stage_short = "arith32";
  stage_cur   = 0;
  stage_max   = 4 * (len - 3) * ARITH_MAX;

  orig_hit_cnt = new_hit_cnt;

  for (i = 0; i < len - 3; i++) {

    u32 orig = *(u32*)(out_buf + i);

    /* Let's consult the effector map... */

    if (!eff_map[EFF_APOS(i)] && !eff_map[EFF_APOS(i + 1)] &&
        !eff_map[EFF_APOS(i + 2)] && !eff_map[EFF_APOS(i + 3)]) {
      stage_max -= 4 * ARITH_MAX;
      continue;
    }

    stage_cur_byte = i;

    for (j = 1; j <= ARITH_MAX; j++) {

      u32 r1 = orig ^ (orig + j),
          r2 = orig ^ (orig - j),
          r3 = orig ^ SWAP32(SWAP32(orig) + j),
          r4 = orig ^ SWAP32(SWAP32(orig) - j);

      /* Little endian first. Same deal as with 16-bit: we only want to
         try if the operation would have effect on more than two bytes. */

      stage_val_type = STAGE_VAL_LE;

      if ((orig & 0xffff) + j > 0xffff && !could_be_bitflip(r1)) {

        stage_cur_val = j;
        *(u32*)(out_buf + i) = orig + j;

        if (common_fuzz_stuff(argv, out_buf, len)) goto abandon_entry;
        stage_cur++;

      } else stage_max--;

      if ((orig & 0xffff) < j && !could_be_bitflip(r2)) {

        stage_cur_val = -j;
        *(u32*)(out_buf + i) = orig - j;

        if (common_fuzz_stuff(argv, out_buf, len)) goto abandon_entry;
        stage_cur++;

      } else stage_max--;

      /* Big endian next. */

      stage_val_type = STAGE_VAL_BE;

      if ((SWAP32(orig) & 0xffff) + j > 0xffff && !could_be_bitflip(r3)) {

        stage_cur_val = j;
        *(u32*)(out_buf + i) = SWAP32(SWAP32(orig) + j);

        if (common_fuzz_stuff(argv, out_buf, len)) goto abandon_entry;
        stage_cur++;

      } else stage_max--;

      if ((SWAP32(orig) & 0xffff) < j && !could_be_bitflip(r4)) {

        stage_cur_val = -j;
        *(u32*)(out_buf + i) = SWAP32(SWAP32(orig) - j);

        if (common_fuzz_stuff(argv, out_buf, len)) goto abandon_entry;
        stage_cur++;

      } else stage_max--;

      *(u32*)(out_buf + i) = orig;

    }

  }

  new_hit_cnt = queued_paths + unique_crashes;

  stage_finds[STAGE_ARITH32]  += new_hit_cnt - orig_hit_cnt;
  stage_cycles[STAGE_ARITH32] += stage_max;

skip_arith:

  /**********************
   * INTERESTING VALUES *
   **********************/
  //对文件的每个byte\word\dword进行替换
  stage_name  = "interest 8/8";
  stage_short = "int8";
  stage_cur   = 0;
  stage_max   = len * sizeof(interesting_8);

  stage_val_type = STAGE_VAL_LE;

  orig_hit_cnt = new_hit_cnt;

  /* Setting 8-bit integers. */

  for (i = 0; i < len; i++) {

    u8 orig = out_buf[i];

    /* Let's consult the effector map... */

    if (!eff_map[EFF_APOS(i)]) {
      stage_max -= sizeof(interesting_8);
      continue;
    }

    stage_cur_byte = i;

    for (j = 0; j < sizeof(interesting_8); j++) {

      /* Skip if the value could be a product of bitflips or arithmetics. */

      if (could_be_bitflip(orig ^ (u8)interesting_8[j]) ||
          could_be_arith(orig, (u8)interesting_8[j], 1)) {
        stage_max--;
        continue;
      }

      stage_cur_val = interesting_8[j]; //一些特殊的整数，-1，128之类的。
      out_buf[i] = interesting_8[j];

      if (common_fuzz_stuff(argv, out_buf, len)) goto abandon_entry;

      out_buf[i] = orig;
      stage_cur++;

    }

  }

  new_hit_cnt = queued_paths + unique_crashes;

  stage_finds[STAGE_INTEREST8]  += new_hit_cnt - orig_hit_cnt;
  stage_cycles[STAGE_INTEREST8] += stage_max;

  /* Setting 16-bit integers, both endians. */

  if (no_arith || len < 2) goto skip_interest;

  stage_name  = "interest 16/8";
  stage_short = "int16";
  stage_cur   = 0;
  stage_max   = 2 * (len - 1) * (sizeof(interesting_16) >> 1);

  orig_hit_cnt = new_hit_cnt;

  for (i = 0; i < len - 1; i++) {

    u16 orig = *(u16*)(out_buf + i);

    /* Let's consult the effector map... */

    if (!eff_map[EFF_APOS(i)] && !eff_map[EFF_APOS(i + 1)]) {
      stage_max -= sizeof(interesting_16);
      continue;
    }

    stage_cur_byte = i;

    for (j = 0; j < sizeof(interesting_16) / 2; j++) {

      stage_cur_val = interesting_16[j];

      /* Skip if this could be a product of a bitflip, arithmetics,
         or single-byte interesting value insertion. */

      if (!could_be_bitflip(orig ^ (u16)interesting_16[j]) &&
          !could_be_arith(orig, (u16)interesting_16[j], 2) &&
          !could_be_interest(orig, (u16)interesting_16[j], 2, 0)) {

        stage_val_type = STAGE_VAL_LE;

        *(u16*)(out_buf + i) = interesting_16[j];

        if (common_fuzz_stuff(argv, out_buf, len)) goto abandon_entry;
        stage_cur++;

      } else stage_max--;

      if ((u16)interesting_16[j] != SWAP16(interesting_16[j]) &&
          !could_be_bitflip(orig ^ SWAP16(interesting_16[j])) &&
          !could_be_arith(orig, SWAP16(interesting_16[j]), 2) &&
          !could_be_interest(orig, SWAP16(interesting_16[j]), 2, 1)) {

        stage_val_type = STAGE_VAL_BE;

        *(u16*)(out_buf + i) = SWAP16(interesting_16[j]);
        if (common_fuzz_stuff(argv, out_buf, len)) goto abandon_entry;
        stage_cur++;

      } else stage_max--;

    }

    *(u16*)(out_buf + i) = orig;

  }

  new_hit_cnt = queued_paths + unique_crashes;

  stage_finds[STAGE_INTEREST16]  += new_hit_cnt - orig_hit_cnt;
  stage_cycles[STAGE_INTEREST16] += stage_max;

  if (len < 4) goto skip_interest;

  /* Setting 32-bit integers, both endians. */

  stage_name  = "interest 32/8";
  stage_short = "int32";
  stage_cur   = 0;
  stage_max   = 2 * (len - 3) * (sizeof(interesting_32) >> 2);

  orig_hit_cnt = new_hit_cnt;

  for (i = 0; i < len - 3; i++) {

    u32 orig = *(u32*)(out_buf + i);

    /* Let's consult the effector map... */

    if (!eff_map[EFF_APOS(i)] && !eff_map[EFF_APOS(i + 1)] &&
        !eff_map[EFF_APOS(i + 2)] && !eff_map[EFF_APOS(i + 3)]) {
      stage_max -= sizeof(interesting_32) >> 1;
      continue;
    }

    stage_cur_byte = i;

    for (j = 0; j < sizeof(interesting_32) / 4; j++) {

      stage_cur_val = interesting_32[j];

      /* Skip if this could be a product of a bitflip, arithmetics,
         or word interesting value insertion. */

      if (!could_be_bitflip(orig ^ (u32)interesting_32[j]) &&
          !could_be_arith(orig, interesting_32[j], 4) &&
          !could_be_interest(orig, interesting_32[j], 4, 0)) {

        stage_val_type = STAGE_VAL_LE;

        *(u32*)(out_buf + i) = interesting_32[j];

        if (common_fuzz_stuff(argv, out_buf, len)) goto abandon_entry;
        stage_cur++;

      } else stage_max--;

      if ((u32)interesting_32[j] != SWAP32(interesting_32[j]) &&
          !could_be_bitflip(orig ^ SWAP32(interesting_32[j])) &&
          !could_be_arith(orig, SWAP32(interesting_32[j]), 4) &&
          !could_be_interest(orig, SWAP32(interesting_32[j]), 4, 1)) {

        stage_val_type = STAGE_VAL_BE;

        *(u32*)(out_buf + i) = SWAP32(interesting_32[j]);
        if (common_fuzz_stuff(argv, out_buf, len)) goto abandon_entry;
        stage_cur++;

      } else stage_max--;

    }

    *(u32*)(out_buf + i) = orig;

  }

  new_hit_cnt = queued_paths + unique_crashes;

  stage_finds[STAGE_INTEREST32]  += new_hit_cnt - orig_hit_cnt;
  stage_cycles[STAGE_INTEREST32] += stage_max;

skip_interest:

  /********************
   * DICTIONARY STUFF *
   ********************/
  //进入到这个阶段，就接近deterministic fuzzing的尾声了。
  if (!extras_cnt) goto skip_user_extras;

  /* Overwrite with user-supplied extras. */
  //user extras(over),从头开始,将用户提供的tokens依次替换到原文件中,stage_max为extras_cnt * len
  stage_name  = "user extras (over)";
  stage_short = "ext_UO";
  stage_cur   = 0;
  stage_max   = extras_cnt * len;

  stage_val_type = STAGE_VAL_NONE;

  orig_hit_cnt = new_hit_cnt;

  for (i = 0; i < len; i++) {

    u32 last_len = 0;

    stage_cur_byte = i;

    /* Extras are sorted by size, from smallest to largest. This means
       that we don't have to worry about restoring the buffer in
       between writes at a particular offset determined by the outer
       loop. */

    for (j = 0; j < extras_cnt; j++) {

      /* Skip extras probabilistically if extras_cnt > MAX_DET_EXTRAS. Also
         skip them if there's no room to insert the payload, if the token
         is redundant, or if its entire span has no bytes set in the effector
         map. */

      if ((extras_cnt > MAX_DET_EXTRAS && UR(extras_cnt) >= MAX_DET_EXTRAS) ||
          extras[j].len > len - i ||
          !memcmp(extras[j].data, out_buf + i, extras[j].len) ||
          !memchr(eff_map + EFF_APOS(i), 1, EFF_SPAN_ALEN(i, extras[j].len))) {

        stage_max--;
        continue;

      }

      last_len = extras[j].len;
      memcpy(out_buf + i, extras[j].data, last_len);

      if (common_fuzz_stuff(argv, out_buf, len)) goto abandon_entry;

      stage_cur++;

    }

    /* Restore all the clobbered memory. */
    memcpy(out_buf + i, in_buf + i, last_len);

  }

  new_hit_cnt = queued_paths + unique_crashes;

  stage_finds[STAGE_EXTRAS_UO]  += new_hit_cnt - orig_hit_cnt;
  stage_cycles[STAGE_EXTRAS_UO] += stage_max;

  /* Insertion of user-supplied extras. */
  //user extras(insert),从头开始,将用户提供的tokens依次插入到原文件中,stage_max为extras_cnt * len
  stage_name  = "user extras (insert)";
  stage_short = "ext_UI";
  stage_cur   = 0;
  stage_max   = extras_cnt * len;

  orig_hit_cnt = new_hit_cnt;

  ex_tmp = ck_alloc(len + MAX_DICT_FILE);

  for (i = 0; i <= len; i++) {

    stage_cur_byte = i;

    for (j = 0; j < extras_cnt; j++) {

      if (len + extras[j].len > MAX_FILE) {
        stage_max--; 
        continue;
      }

      /* Insert token */
      memcpy(ex_tmp + i, extras[j].data, extras[j].len);

      /* Copy tail */
      memcpy(ex_tmp + i + extras[j].len, out_buf + i, len - i);

      if (common_fuzz_stuff(argv, ex_tmp, len + extras[j].len)) {
        ck_free(ex_tmp);
        goto abandon_entry;
      }

      stage_cur++;

    }

    /* Copy head */
    ex_tmp[i] = out_buf[i];

  }

  ck_free(ex_tmp);

  new_hit_cnt = queued_paths + unique_crashes;

  stage_finds[STAGE_EXTRAS_UI]  += new_hit_cnt - orig_hit_cnt;
  stage_cycles[STAGE_EXTRAS_UI] += stage_max;

skip_user_extras:

  if (!a_extras_cnt) goto skip_extras;
  //auto extras(over),从头开始,将自动检测的tokens依次替换到原文件中,stage_max为MIN(a_extras_cnt, USE_AUTO_EXTRAS) * len
  stage_name  = "auto extras (over)"; //用户提供的tokens，是在词典文件中设置并通过-x选项指定的，如果没有则跳过相应的子阶段。
  stage_short = "ext_AO";
  stage_cur   = 0;
  stage_max   = MIN(a_extras_cnt, USE_AUTO_EXTRAS) * len;

  stage_val_type = STAGE_VAL_NONE;

  orig_hit_cnt = new_hit_cnt;

  for (i = 0; i < len; i++) {

    u32 last_len = 0;

    stage_cur_byte = i;

    for (j = 0; j < MIN(a_extras_cnt, USE_AUTO_EXTRAS); j++) {

      /* See the comment in the earlier code; extras are sorted by size. */

      if (a_extras[j].len > len - i ||
          !memcmp(a_extras[j].data, out_buf + i, a_extras[j].len) ||
          !memchr(eff_map + EFF_APOS(i), 1, EFF_SPAN_ALEN(i, a_extras[j].len))) {

        stage_max--;
        continue;

      }

      last_len = a_extras[j].len;
      memcpy(out_buf + i, a_extras[j].data, last_len);

      if (common_fuzz_stuff(argv, out_buf, len)) goto abandon_entry;

      stage_cur++;

    }

    /* Restore all the clobbered memory. */
    memcpy(out_buf + i, in_buf + i, last_len);

  }

  new_hit_cnt = queued_paths + unique_crashes;

  stage_finds[STAGE_EXTRAS_AO]  += new_hit_cnt - orig_hit_cnt;
  stage_cycles[STAGE_EXTRAS_AO] += stage_max;

skip_extras:

  /* If we made this to here without jumping to havoc_stage or abandon_entry,
     we're properly done with deterministic steps and can mark it as such
     in the .state/ directory. */

  if (!queue_cur->passed_det) mark_as_det_done(queue_cur);

  /****************
   * RANDOM HAVOC *
   ****************/

havoc_stage:

  stage_cur_byte = -1;

  /* The havoc stage mutation code is also invoked when splicing files; if the
     splice_cycle variable is set, generate different descriptions and such. */
  //对于非dumb mode的主fuzzer来说，完成了上述deterministic fuzzing后，便进入了充满随机性的这一阶段；
  //对于dumb mode或者从fuzzer来说，则是直接从这一阶段开始。
  if (!splice_cycle) {

    stage_name  = "havoc";
    stage_short = "havoc";
    stage_max   = (doing_det ? HAVOC_CYCLES_INIT : HAVOC_CYCLES) *
                  perf_score / havoc_div / 100;

  } else {

    static u8 tmp[32];

    perf_score = orig_perf; //是splice中进行的havoc

    sprintf(tmp, "splice %u", splice_cycle);
    stage_name  = tmp;
    stage_short = "splice";
    stage_max   = SPLICE_HAVOC * perf_score / havoc_div / 100;  ////根据之前的perf_score【calculate_score计算出来的，覆盖率高的执行速度快的多变异】，来决定havoc的变异程度/轮数

  }
  //havoc，顾名思义，是充满了各种随机生成的变异，是对原文件的“大破坏”。
  //具体来说，havoc包含了对原文件的多轮变异，每一轮都是将多种方式组合（stacked）而成：
  if (stage_max < HAVOC_MIN) stage_max = HAVOC_MIN;

  temp_len = len;

  orig_hit_cnt = queued_paths + unique_crashes;

  havoc_queued = queued_paths;

  /* We essentially just do several thousand runs (depending on perf_score) 
     where we take the input file and make random stacked tweaks. */

  for (stage_cur = 0; stage_cur < stage_max; stage_cur++) {

    u32 use_stacking = 1 << (1 + UR(HAVOC_STACK_POW2));

    stage_cur_val = use_stacking;
 
    for (i = 0; i < use_stacking; i++) {

      switch (UR(15 + ((extras_cnt + a_extras_cnt) ? 2 : 0))) { //随机多种变异

        case 0:

          /* Flip a single bit somewhere. Spooky! */

          FLIP_BIT(out_buf, UR(temp_len << 3));
          break;

        case 1: 

          /* Set byte to interesting value. */

          out_buf[UR(temp_len)] = interesting_8[UR(sizeof(interesting_8))];
          break;

        case 2:

          /* Set word to interesting value, randomly choosing endian. */

          if (temp_len < 2) break;

          if (UR(2)) {

            *(u16*)(out_buf + UR(temp_len - 1)) =
              interesting_16[UR(sizeof(interesting_16) >> 1)];

          } else {

            *(u16*)(out_buf + UR(temp_len - 1)) = SWAP16(
              interesting_16[UR(sizeof(interesting_16) >> 1)]);

          }

          break;

        case 3:

          /* Set dword to interesting value, randomly choosing endian. */

          if (temp_len < 4) break;

          if (UR(2)) {
  
            *(u32*)(out_buf + UR(temp_len - 3)) =
              interesting_32[UR(sizeof(interesting_32) >> 2)];

          } else {

            *(u32*)(out_buf + UR(temp_len - 3)) = SWAP32(
              interesting_32[UR(sizeof(interesting_32) >> 2)]);

          }

          break;

        case 4:

          /* Randomly subtract from byte. */

          out_buf[UR(temp_len)] -= 1 + UR(ARITH_MAX);
          break;

        case 5:

          /* Randomly add to byte. */

          out_buf[UR(temp_len)] += 1 + UR(ARITH_MAX);
          break;

        case 6:

          /* Randomly subtract from word, random endian. */

          if (temp_len < 2) break;

          if (UR(2)) {

            u32 pos = UR(temp_len - 1);

            *(u16*)(out_buf + pos) -= 1 + UR(ARITH_MAX);

          } else {

            u32 pos = UR(temp_len - 1);
            u16 num = 1 + UR(ARITH_MAX);

            *(u16*)(out_buf + pos) =
              SWAP16(SWAP16(*(u16*)(out_buf + pos)) - num);

          }

          break;

        case 7:

          /* Randomly add to word, random endian. */

          if (temp_len < 2) break;

          if (UR(2)) {

            u32 pos = UR(temp_len - 1);

            *(u16*)(out_buf + pos) += 1 + UR(ARITH_MAX);

          } else {

            u32 pos = UR(temp_len - 1);
            u16 num = 1 + UR(ARITH_MAX);

            *(u16*)(out_buf + pos) =
              SWAP16(SWAP16(*(u16*)(out_buf + pos)) + num);

          }

          break;

        case 8:

          /* Randomly subtract from dword, random endian. */

          if (temp_len < 4) break;

          if (UR(2)) {

            u32 pos = UR(temp_len - 3);

            *(u32*)(out_buf + pos) -= 1 + UR(ARITH_MAX);

          } else {

            u32 pos = UR(temp_len - 3);
            u32 num = 1 + UR(ARITH_MAX);

            *(u32*)(out_buf + pos) =
              SWAP32(SWAP32(*(u32*)(out_buf + pos)) - num);

          }

          break;

        case 9:

          /* Randomly add to dword, random endian. */

          if (temp_len < 4) break;

          if (UR(2)) {

            u32 pos = UR(temp_len - 3);

            *(u32*)(out_buf + pos) += 1 + UR(ARITH_MAX);

          } else {

            u32 pos = UR(temp_len - 3);
            u32 num = 1 + UR(ARITH_MAX);

            *(u32*)(out_buf + pos) =
              SWAP32(SWAP32(*(u32*)(out_buf + pos)) + num);

          }

          break;

        case 10:

          /* Just set a random byte to a random value. Because,
             why not. We use XOR with 1-255 to eliminate the
             possibility of a no-op. */

          out_buf[UR(temp_len)] ^= 1 + UR(255);
          break;

        case 11 ... 12: {

            /* Delete bytes. We're making this a bit more likely
               than insertion (the next option) in hopes of keeping
               files reasonably small. */

            u32 del_from, del_len;

            if (temp_len < 2) break;

            /* Don't delete too much. */

            del_len = choose_block_len(temp_len - 1);

            del_from = UR(temp_len - del_len + 1);

            memmove(out_buf + del_from, out_buf + del_from + del_len,
                    temp_len - del_from - del_len);

            temp_len -= del_len;

            break;

          }

        case 13:

          if (temp_len + HAVOC_BLK_XL < MAX_FILE) {

            /* Clone bytes (75%) or insert a block of constant bytes (25%). */

            u8  actually_clone = UR(4);
            u32 clone_from, clone_to, clone_len;
            u8* new_buf;

            if (actually_clone) {

              clone_len  = choose_block_len(temp_len);
              clone_from = UR(temp_len - clone_len + 1);

            } else {

              clone_len = choose_block_len(HAVOC_BLK_XL);
              clone_from = 0;

            }

            clone_to   = UR(temp_len);

            new_buf = ck_alloc_nozero(temp_len + clone_len);

            /* Head */

            memcpy(new_buf, out_buf, clone_to);

            /* Inserted part */

            if (actually_clone)
              memcpy(new_buf + clone_to, out_buf + clone_from, clone_len);
            else
              memset(new_buf + clone_to,
                     UR(2) ? UR(256) : out_buf[UR(temp_len)], clone_len);

            /* Tail */
            memcpy(new_buf + clone_to + clone_len, out_buf + clone_to,
                   temp_len - clone_to);

            ck_free(out_buf);
            out_buf = new_buf;
            temp_len += clone_len;

          }

          break;

        case 14: {

            /* Overwrite bytes with a randomly selected chunk (75%) or fixed
               bytes (25%). */

            u32 copy_from, copy_to, copy_len;

            if (temp_len < 2) break;

            copy_len  = choose_block_len(temp_len - 1);

            copy_from = UR(temp_len - copy_len + 1);
            copy_to   = UR(temp_len - copy_len + 1);

            if (UR(4)) {

              if (copy_from != copy_to)
                memmove(out_buf + copy_to, out_buf + copy_from, copy_len);

            } else memset(out_buf + copy_to,
                          UR(2) ? UR(256) : out_buf[UR(temp_len)], copy_len);

            break;

          }

        /* Values 15 and 16 can be selected only if there are any extras
           present in the dictionaries. */

        case 15: {

            /* Overwrite bytes with an extra. */

            if (!extras_cnt || (a_extras_cnt && UR(2))) {

              /* No user-specified extras or odds in our favor. Let's use an
                 auto-detected one. */

              u32 use_extra = UR(a_extras_cnt);
              u32 extra_len = a_extras[use_extra].len;
              u32 insert_at;

              if (extra_len > temp_len) break;

              insert_at = UR(temp_len - extra_len + 1);
              memcpy(out_buf + insert_at, a_extras[use_extra].data, extra_len);

            } else {

              /* No auto extras or odds in our favor. Use the dictionary. */

              u32 use_extra = UR(extras_cnt);
              u32 extra_len = extras[use_extra].len;
              u32 insert_at;

              if (extra_len > temp_len) break;

              insert_at = UR(temp_len - extra_len + 1);
              memcpy(out_buf + insert_at, extras[use_extra].data, extra_len);

            }

            break;

          }

        case 16: {

            u32 use_extra, extra_len, insert_at = UR(temp_len + 1);
            u8* new_buf;

            /* Insert an extra. Do the same dice-rolling stuff as for the
               previous case. */

            if (!extras_cnt || (a_extras_cnt && UR(2))) {

              use_extra = UR(a_extras_cnt);
              extra_len = a_extras[use_extra].len;

              if (temp_len + extra_len >= MAX_FILE) break;

              new_buf = ck_alloc_nozero(temp_len + extra_len);

              /* Head */
              memcpy(new_buf, out_buf, insert_at);

              /* Inserted part */
              memcpy(new_buf + insert_at, a_extras[use_extra].data, extra_len);

            } else {

              use_extra = UR(extras_cnt);
              extra_len = extras[use_extra].len;

              if (temp_len + extra_len >= MAX_FILE) break;

              new_buf = ck_alloc_nozero(temp_len + extra_len);

              /* Head */
              memcpy(new_buf, out_buf, insert_at);

              /* Inserted part */
              memcpy(new_buf + insert_at, extras[use_extra].data, extra_len);

            }

            /* Tail */
            memcpy(new_buf + insert_at + extra_len, out_buf + insert_at,
                   temp_len - insert_at);

            ck_free(out_buf);
            out_buf   = new_buf;
            temp_len += extra_len;

            break;

          }

      }

    }
    //多轮变异后，现在原文件就大概率面目全非了，而这么多的随机性，也就成了fuzzing过程中的不可控因素，即所谓的“看天吃饭”了。
    if (common_fuzz_stuff(argv, out_buf, temp_len)) //执行，记录，有趣的加入队列
      goto abandon_entry;

    /* out_buf might have been mangled a bit, so let's restore it to its
       original size and shape. */

    if (temp_len < len) out_buf = ck_realloc(out_buf, len);
    temp_len = len;
    memcpy(out_buf, in_buf, len);

    /* If we're finding new stuff, let's run for a bit longer, limits
       permitting. */

    if (queued_paths != havoc_queued) {

      if (perf_score <= HAVOC_MAX_MULT * 100) {
        stage_max  *= 2;
        perf_score *= 2;
      }

      havoc_queued = queued_paths;

    }

  }

  new_hit_cnt = queued_paths + unique_crashes;

  if (!splice_cycle) {
    stage_finds[STAGE_HAVOC]  += new_hit_cnt - orig_hit_cnt;
    stage_cycles[STAGE_HAVOC] += stage_max;
  } else {
    stage_finds[STAGE_SPLICE]  += new_hit_cnt - orig_hit_cnt;
    stage_cycles[STAGE_SPLICE] += stage_max;
  }

#ifndef IGNORE_FINDS

  /************
   * SPLICING *
   ************/
  //然后是拼接变异。splice是将两个seed文件拼接得到新的文件，并对这个新文件继续执行havoc变异。
  /* This is a last-resort strategy triggered by a full round with no findings.
     It takes the current input file, randomly selects another input, and
     splices them together at some offset, then relies on the havoc
     code to mutate that blob. */

retry_splicing:

  if (use_splicing && splice_cycle++ < SPLICE_CYCLES &&
      queued_paths > 1 && queue_cur->len > 1) {

    struct queue_entry* target;
    u32 tid, split_at;
    u8* new_buf;
    s32 f_diff, l_diff;

    /* First of all, if we've modified in_buf for havoc, let's clean that
       up... */

    if (in_buf != orig_in) {
      ck_free(in_buf);
      in_buf = orig_in;
      len = queue_cur->len;
    }

    /* Pick a random queue entry and seek to it. Don't splice with yourself. */
    //，AFL在seed文件队列中随机选取一个，与当前的seed文件做对比。如果两者差别不大，就再重新随机选一个；
    do { tid = UR(queued_paths); } while (tid == current_entry);

    splicing_with = tid;
    target = queue;

    while (tid >= 100) { target = target->next_100; tid -= 100; }
    while (tid--) target = target->next;

    /* Make sure that the target has a reasonable length. */

    while (target && (target->len < 2 || target == queue_cur)) {
      target = target->next;
      splicing_with++;
    }

    if (!target) goto retry_splicing;

    /* Read the testcase into a new buffer. */

    fd = open(target->fname, O_RDONLY);

    if (fd < 0) PFATAL("Unable to open '%s'", target->fname);

    new_buf = ck_alloc_nozero(target->len);

    ck_read(fd, new_buf, target->len, target->fname);

    close(fd);

    /* Find a suitable splicing location, somewhere between the first and
       the last differing byte. Bail out if the difference is just a single
       byte or so. */

    locate_diffs(in_buf, new_buf, MIN(len, target->len), &f_diff, &l_diff);

    if (f_diff < 0 || l_diff < 2 || f_diff == l_diff) {
      ck_free(new_buf);
      goto retry_splicing;
    }

    /* Split somewhere between the first and last differing byte. */
    //如果两者相差比较明显，那么就随机选取一个位置，将两者都分割为头部和尾部。
    split_at = f_diff + UR(l_diff - f_diff);

    /* Do the thing. */
    //最后，将当前文件的头部与随机文件的尾部拼接起来，就得到了新的文件
    len = target->len;
    memcpy(new_buf, in_buf, split_at);
    in_buf = new_buf;

    ck_free(out_buf);
    out_buf = ck_alloc_nozero(len);
    memcpy(out_buf, in_buf, len);

    goto havoc_stage; //进行havoc_stage

  }

#endif /* !IGNORE_FINDS */

  ret_val = 0;

abandon_entry:

  splicing_with = -1;

  /* Update pending_not_fuzzed count if we made it through the calibration
     cycle and have not seen this entry before. */

  if (!stop_soon && !queue_cur->cal_failed && !queue_cur->was_fuzzed) {
    queue_cur->was_fuzzed = 1;
    pending_not_fuzzed--;
    if (queue_cur->favored) pending_favored--;
  }

  munmap(orig_in, queue_cur->len);

  if (in_buf != orig_in) ck_free(in_buf);
  ck_free(out_buf);
  ck_free(eff_map);

  return ret_val;

#undef FLIP_BIT
  //完成变异和fuzz
}


/* Grab interesting test cases from other fuzzers. */
//这个函数就是先读取有哪些fuzzer文件夹，然后读取其他fuzzer文件夹下的queue文件夹里的case，
//并依次执行，如果发现了新path，就保存到自己的queue文件夹里，
//而且将最后一个sync的case id写入到.synced/其他fuzzer文件夹名 文件里，以避免重复运行。
static void sync_fuzzers(char** argv) {

  DIR* sd;
  struct dirent* sd_ent;
  u32 sync_cnt = 0;

  sd = opendir(sync_dir);
  if (!sd) PFATAL("Unable to open '%s'", sync_dir);

  stage_max = stage_cur = 0;
  cur_depth = 0;

  /* Look at the entries created for every other fuzzer in the sync directory. */

  while ((sd_ent = readdir(sd))) {

    static u8 stage_tmp[128];

    DIR* qd;
    struct dirent* qd_ent;
    u8 *qd_path, *qd_synced_path;
    u32 min_accept = 0, next_min_accept;

    s32 id_fd;

    /* Skip dot files and our own output directory. */
    //跳过自己已经执行的部分
    if (sd_ent->d_name[0] == '.' || !strcmp(sync_id, sd_ent->d_name)) continue;

    /* Skip anything that doesn't have a queue/ subdirectory. */

    qd_path = alloc_printf("%s/%s/queue", sync_dir, sd_ent->d_name);

    if (!(qd = opendir(qd_path))) {
      ck_free(qd_path);
      continue;
    }

    /* Retrieve the ID of the last seen test case. */

    qd_synced_path = alloc_printf("%s/.synced/%s", out_dir, sd_ent->d_name);

    id_fd = open(qd_synced_path, O_RDWR | O_CREAT, 0600);

    if (id_fd < 0) PFATAL("Unable to create '%s'", qd_synced_path);

    if (read(id_fd, &min_accept, sizeof(u32)) > 0) 
      lseek(id_fd, 0, SEEK_SET);
    //读取out_dir/.synced/sd_ent->d_name文件即id_fd里的前4个字节到min_accept里，
    //设置next_min_accept为min_accept，这个值代表之前从这个文件夹里读取到的最后一个queue的id。
    next_min_accept = min_accept;

    /* Show stats */    

    sprintf(stage_tmp, "sync %u", ++sync_cnt);
    stage_name = stage_tmp;
    stage_cur  = 0;
    stage_max  = 0;

    /* For every file queued by this fuzzer, parse ID and see if we have looked at
       it before; exec a test case if not. */

    while ((qd_ent = readdir(qd))) {  //循环读取sync_dir/sd_ent->d_name/queue文件夹里的目录和文件

      u8* path;
      s32 fd;
      struct stat st;
      //同样跳过.开头的文件和标识小于min_accept的文件，因为这些文件应该已经被sync过了。
      if (qd_ent->d_name[0] == '.' ||
          sscanf(qd_ent->d_name, CASE_PREFIX "%06u", &syncing_case) != 1 || 
          syncing_case < min_accept) continue;

      /* OK, sounds like a new one. Let's give it a try. */

      if (syncing_case >= next_min_accept)
        next_min_accept = syncing_case + 1;

      path = alloc_printf("%s/%s", qd_path, qd_ent->d_name);

      /* Allow this to fail in case the other fuzzer is resuming or so... */

      fd = open(path, O_RDONLY);

      if (fd < 0) {
         ck_free(path);
         continue;
      }

      if (fstat(fd, &st)) PFATAL("fstat() failed");

      /* Ignore zero-sized or oversized files. */
      //如果case大小为0或者大于MAX_FILE(默认是1M),就不进行sync。
      //否则mmap这个文件到内存mem里，然后write_to_testcase(mem, st.st_size),并run_target,
      //然后通过save_if_interesting来决定是否要导入这个文件到自己的queue里，如果发现了新的path，就导入。
      if (st.st_size && st.st_size <= MAX_FILE) {

        u8  fault;
        u8* mem = mmap(0, st.st_size, PROT_READ, MAP_PRIVATE, fd, 0);

        if (mem == MAP_FAILED) PFATAL("Unable to mmap '%s'", path);

        /* See what happens. We rely on save_if_interesting() to catch major
           errors and save the test case. */
        //执行其他fuzzer的test cases
        write_to_testcase(mem, st.st_size);

        fault = run_target(argv, exec_tmout);

        if (stop_soon) return;

        syncing_party = sd_ent->d_name;
        //如果有趣，则加到这个fuzzer的queue中，让他继续变异
        queued_imported += save_if_interesting(argv, mem, st.st_size, fault);
        syncing_party = 0;

        munmap(mem, st.st_size);
        //如果stage_cur是stats_update_freq的倍数，就刷新一次展示界面。
        if (!(stage_cur++ % stats_update_freq)) show_stats();

      }

      ck_free(path);
      close(fd);

    }
    //向id_fd写入当前的next_min_accept值【也就是现在这个fuzzer对于各个其他fuzzer的queue目前同步到哪里】
    //id_fd为这个fuzzer的out_dir/.synced/其他fuzzer文件夹名
    ck_write(id_fd, &next_min_accept, sizeof(u32), qd_synced_path);

    close(id_fd);
    closedir(qd);
    ck_free(qd_path);
    ck_free(qd_synced_path);
    
  }  

  closedir(sd);

}


/* Handle stop signal (Ctrl-C, etc). */

static void handle_stop_sig(int sig) {

  stop_soon = 1; 

  if (child_pid > 0) kill(child_pid, SIGKILL);  //TODO: what is child pid?
  if (forksrv_pid > 0) kill(forksrv_pid, SIGKILL);

}


/* Handle skip request (SIGUSR1). */

static void handle_skipreq(int sig) {

  skip_requested = 1;

}

/* Handle timeout (SIGALRM). */

static void handle_timeout(int sig) {

  if (child_pid > 0) {

    child_timed_out = 1; 
    kill(child_pid, SIGKILL);

  } else if (child_pid == -1 && forksrv_pid > 0) {

    child_timed_out = 1; 
    kill(forksrv_pid, SIGKILL);

  }

}


/* Do a PATH search and find target binary to see that it exists and
   isn't a shell script - a common and painful mistake. We also check for
   a valid ELF header and for evidence of AFL instrumentation. */

EXP_ST void check_binary(u8* fname) {

  u8* env_path = 0;
  struct stat st;

  s32 fd;
  u8* f_data;
  u32 f_len = 0;

  ACTF("Validating target binary...");

  if (strchr(fname, '/') || !(env_path = getenv("PATH"))) {

    target_path = ck_strdup(fname);
    if (stat(target_path, &st) || !S_ISREG(st.st_mode) ||
        !(st.st_mode & 0111) || (f_len = st.st_size) < 4)
      FATAL("Program '%s' not found or not executable", fname);

  } else {

    while (env_path) {

      u8 *cur_elem, *delim = strchr(env_path, ':');

      if (delim) {

        cur_elem = ck_alloc(delim - env_path + 1);
        memcpy(cur_elem, env_path, delim - env_path);
        delim++;

      } else cur_elem = ck_strdup(env_path);

      env_path = delim;

      if (cur_elem[0])
        target_path = alloc_printf("%s/%s", cur_elem, fname);
      else
        target_path = ck_strdup(fname);

      ck_free(cur_elem);

      if (!stat(target_path, &st) && S_ISREG(st.st_mode) &&
          (st.st_mode & 0111) && (f_len = st.st_size) >= 4) break;

      ck_free(target_path);
      target_path = 0;

    }

    if (!target_path) FATAL("Program '%s' not found or not executable", fname);

  }

  if (getenv("AFL_SKIP_BIN_CHECK")) return;

  /* Check for blatant user errors. */

  if ((!strncmp(target_path, "/tmp/", 5) && !strchr(target_path + 5, '/')) ||
      (!strncmp(target_path, "/var/tmp/", 9) && !strchr(target_path + 9, '/')))
     FATAL("Please don't keep binaries in /tmp or /var/tmp");

  fd = open(target_path, O_RDONLY);

  if (fd < 0) PFATAL("Unable to open '%s'", target_path);

  f_data = mmap(0, f_len, PROT_READ, MAP_PRIVATE, fd, 0); //read整个binary程序，因为还要查找一些其他符号

  if (f_data == MAP_FAILED) PFATAL("Unable to mmap file '%s'", target_path);

  close(fd);

  if (f_data[0] == '#' && f_data[1] == '!') {

    SAYF("\n" cLRD "[-] " cRST
         "Oops, the target binary looks like a shell script. Some build systems will\n"
         "    sometimes generate shell stubs for dynamically linked programs; try static\n"
         "    library mode (./configure --disable-shared) if that's the case.\n\n"

         "    Another possible cause is that you are actually trying to use a shell\n" 
         "    wrapper around the fuzzed component. Invoking shell can slow down the\n" 
         "    fuzzing process by a factor of 20x or more; it's best to write the wrapper\n"
         "    in a compiled language instead.\n");

    FATAL("Program '%s' is a shell script", target_path);

  }

#ifndef __APPLE__

  if (f_data[0] != 0x7f || memcmp(f_data + 1, "ELF", 3))
    FATAL("Program '%s' is not an ELF binary", target_path);

#else

  if (f_data[0] != 0xCF || f_data[1] != 0xFA || f_data[2] != 0xED)
    FATAL("Program '%s' is not a 64-bit Mach-O binary", target_path);

#endif /* ^!__APPLE__ */

  if (!qemu_mode && !dumb_mode &&
      !memmem(f_data, f_len, SHM_ENV_VAR, strlen(SHM_ENV_VAR) + 1)) { //在一块内存中寻找匹配另一块内存的内容的第一个位置

    SAYF("\n" cLRD "[-] " cRST
         "Looks like the target binary is not instrumented! The fuzzer depends on\n"
         "    compile-time instrumentation to isolate interesting test cases while\n"
         "    mutating the input data. For more information, and for tips on how to\n"
         "    instrument binaries, please see %s/README.\n\n"

         "    When source code is not available, you may be able to leverage QEMU\n"
         "    mode support. Consult the README for tips on how to enable this.\n"

         "    (It is also possible to use afl-fuzz as a traditional, \"dumb\" fuzzer.\n"
         "    For that, you can use the -n option - but expect much worse results.)\n",
         doc_path);

    FATAL("No instrumentation detected");

  }

  if (qemu_mode &&
      memmem(f_data, f_len, SHM_ENV_VAR, strlen(SHM_ENV_VAR) + 1)) {

    SAYF("\n" cLRD "[-] " cRST
         "This program appears to be instrumented with afl-gcc, but is being run in\n"
         "    QEMU mode (-Q). This is probably not what you want - this setup will be\n"
         "    slow and offer no practical benefits.\n");

    FATAL("Instrumentation found in -Q mode");

  }

  if (memmem(f_data, f_len, "libasan.so", 10) ||
      memmem(f_data, f_len, "__msan_init", 11)) uses_asan = 1;

  /* Detect persistent & deferred init signatures in the binary. */

  if (memmem(f_data, f_len, PERSIST_SIG, strlen(PERSIST_SIG) + 1)) {

    OKF(cPIN "Persistent mode binary detected.");
    setenv(PERSIST_ENV_VAR, "1", 1);
    persistent_mode = 1;

  } else if (getenv("AFL_PERSISTENT")) {

    WARNF("AFL_PERSISTENT is no longer supported and may misbehave!");

  }

  if (memmem(f_data, f_len, DEFER_SIG, strlen(DEFER_SIG) + 1)) {

    OKF(cPIN "Deferred forkserver binary detected.");
    setenv(DEFER_ENV_VAR, "1", 1);
    deferred_mode = 1;

  } else if (getenv("AFL_DEFER_FORKSRV")) {

    WARNF("AFL_DEFER_FORKSRV is no longer supported and may misbehave!");

  }

  if (munmap(f_data, f_len)) PFATAL("unmap() failed");

}


/* Trim and possibly create a banner for the run. */

static void fix_up_banner(u8* name) {

  if (!use_banner) {

    if (sync_id) {

      use_banner = sync_id;

    } else {

      u8* trim = strrchr(name, '/');
      if (!trim) use_banner = name; else use_banner = trim + 1;

    }

  }

  if (strlen(use_banner) > 40) {

    u8* tmp = ck_alloc(44);
    sprintf(tmp, "%.40s...", use_banner);
    use_banner = tmp;

  }

}


/* Check if we're on TTY. */

static void check_if_tty(void) {

  struct winsize ws;

  if (getenv("AFL_NO_UI")) {
    OKF("Disabling the UI because AFL_NO_UI is set.");
    not_on_tty = 1;
    return;
  }

  if (ioctl(1, TIOCGWINSZ, &ws)) {

    if (errno == ENOTTY) {
      OKF("Looks like we're not running on a tty, so I'll be a bit less verbose.");
      not_on_tty = 1;
    }

    return;
  }

}


/* Check terminal dimensions after resize. */

static void check_term_size(void) {

  struct winsize ws;

  term_too_small = 0;

  if (ioctl(1, TIOCGWINSZ, &ws)) return;

  if (ws.ws_row == 0 && ws.ws_col == 0) return;
  if (ws.ws_row < 25 || ws.ws_col < 80) term_too_small = 1;

}



/* Display usage hints. */

static void usage(u8* argv0) {

  SAYF("\n%s [ options ] -- /path/to/fuzzed_app [ ... ]\n\n"

       "Required parameters:\n\n"

       "  -i dir        - input directory with test cases\n"
       "  -o dir        - output directory for fuzzer findings\n\n"

       "Execution control settings:\n\n"

       "  -f file       - location read by the fuzzed program (stdin)\n"
       "  -t msec       - timeout for each run (auto-scaled, 50-%u ms)\n"
       "  -m megs       - memory limit for child process (%u MB)\n"
       "  -Q            - use binary-only instrumentation (QEMU mode)\n\n"     
 
       "Fuzzing behavior settings:\n\n"

       "  -d            - quick & dirty mode (skips deterministic steps)\n"
       "  -n            - fuzz without instrumentation (dumb mode)\n"
       "  -x dir        - optional fuzzer dictionary (see README)\n\n"

       "Other stuff:\n\n"

       "  -T text       - text banner to show on the screen\n"
       "  -M / -S id    - distributed mode (see parallel_fuzzing.txt)\n"
       "  -C            - crash exploration mode (the peruvian rabbit thing)\n\n"

       "For additional tips, please consult %s/README.\n\n",

       argv0, EXEC_TIMEOUT, MEM_LIMIT, doc_path);

  exit(1);

}


/* Prepare output directories and fds. */

EXP_ST void setup_dirs_fds(void) {

  u8* tmp;
  s32 fd;

  ACTF("Setting up output directories...");

  if (sync_id && mkdir(sync_dir, 0700) && errno != EEXIST)
      PFATAL("Unable to create '%s'", sync_dir);

  if (mkdir(out_dir, 0700)) {

    if (errno != EEXIST) PFATAL("Unable to create '%s'", out_dir);

    maybe_delete_out_dir();

  } else {

    if (in_place_resume)
      FATAL("Resume attempted but old output directory not found");

    out_dir_fd = open(out_dir, O_RDONLY);

#ifndef __sun

    if (out_dir_fd < 0 || flock(out_dir_fd, LOCK_EX | LOCK_NB))
      PFATAL("Unable to flock() output directory.");

#endif /* !__sun */

  }

  /* Queue directory for any starting & discovered paths. */

  tmp = alloc_printf("%s/queue", out_dir);
  if (mkdir(tmp, 0700)) PFATAL("Unable to create '%s'", tmp);
  ck_free(tmp);

  /* Top-level directory for queue metadata used for session
     resume and related tasks. */

  tmp = alloc_printf("%s/queue/.state/", out_dir);
  if (mkdir(tmp, 0700)) PFATAL("Unable to create '%s'", tmp);
  ck_free(tmp);

  /* Directory for flagging queue entries that went through
     deterministic fuzzing in the past. */

  tmp = alloc_printf("%s/queue/.state/deterministic_done/", out_dir);
  if (mkdir(tmp, 0700)) PFATAL("Unable to create '%s'", tmp);
  ck_free(tmp);

  /* Directory with the auto-selected dictionary entries. */

  tmp = alloc_printf("%s/queue/.state/auto_extras/", out_dir);
  if (mkdir(tmp, 0700)) PFATAL("Unable to create '%s'", tmp);
  ck_free(tmp);

  /* The set of paths currently deemed redundant. */

  tmp = alloc_printf("%s/queue/.state/redundant_edges/", out_dir);
  if (mkdir(tmp, 0700)) PFATAL("Unable to create '%s'", tmp);
  ck_free(tmp);

  /* The set of paths showing variable behavior. */

  tmp = alloc_printf("%s/queue/.state/variable_behavior/", out_dir);
  if (mkdir(tmp, 0700)) PFATAL("Unable to create '%s'", tmp);
  ck_free(tmp);

  /* Sync directory for keeping track of cooperating fuzzers. */

  if (sync_id) {

    tmp = alloc_printf("%s/.synced/", out_dir);

    if (mkdir(tmp, 0700) && (!in_place_resume || errno != EEXIST))
      PFATAL("Unable to create '%s'", tmp);

    ck_free(tmp);

  }

  /* All recorded crashes. */

  tmp = alloc_printf("%s/crashes", out_dir);
  if (mkdir(tmp, 0700)) PFATAL("Unable to create '%s'", tmp);
  ck_free(tmp);

  /* All recorded hangs. */

  tmp = alloc_printf("%s/hangs", out_dir);
  if (mkdir(tmp, 0700)) PFATAL("Unable to create '%s'", tmp);
  ck_free(tmp);

  /* Generally useful file descriptors. */

  dev_null_fd = open("/dev/null", O_RDWR);
  if (dev_null_fd < 0) PFATAL("Unable to open /dev/null");

  dev_urandom_fd = open("/dev/urandom", O_RDONLY);
  if (dev_urandom_fd < 0) PFATAL("Unable to open /dev/urandom");

  /* Gnuplot output file. */

  tmp = alloc_printf("%s/plot_data", out_dir);
  fd = open(tmp, O_WRONLY | O_CREAT | O_EXCL, 0600);
  if (fd < 0) PFATAL("Unable to create '%s'", tmp);
  ck_free(tmp);

  plot_file = fdopen(fd, "w");
  if (!plot_file) PFATAL("fdopen() failed");

  fprintf(plot_file, "# unix_time, cycles_done, cur_path, paths_total, "
                     "pending_total, pending_favs, map_size, unique_crashes, "
                     "unique_hangs, max_depth, execs_per_sec\n");
                     /* ignore errors */

}


/* Setup the output file for fuzzed data, if not using -f. */

EXP_ST void setup_stdio_file(void) {

  u8* fn = alloc_printf("%s/.cur_input", out_dir);

  unlink(fn); /* Ignore errors */

  out_fd = open(fn, O_RDWR | O_CREAT | O_EXCL, 0600);

  if (out_fd < 0) PFATAL("Unable to create '%s'", fn);

  ck_free(fn);

}


/* Make sure that core dumps don't go to a program. */

static void check_crash_handling(void) {

#ifdef __APPLE__

  /* Yuck! There appears to be no simple C API to query for the state of 
     loaded daemons on MacOS X, and I'm a bit hesitant to do something
     more sophisticated, such as disabling crash reporting via Mach ports,
     until I get a box to test the code. So, for now, we check for crash
     reporting the awful way. */
  
  if (system("launchctl list 2>/dev/null | grep -q '\\.ReportCrash$'")) return;

  SAYF("\n" cLRD "[-] " cRST
       "Whoops, your system is configured to forward crash notifications to an\n"
       "    external crash reporting utility. This will cause issues due to the\n"
       "    extended delay between the fuzzed binary malfunctioning and this fact\n"
       "    being relayed to the fuzzer via the standard waitpid() API.\n\n"
       "    To avoid having crashes misinterpreted as timeouts, please run the\n" 
       "    following commands:\n\n"

       "    SL=/System/Library; PL=com.apple.ReportCrash\n"
       "    launchctl unload -w ${SL}/LaunchAgents/${PL}.plist\n"
       "    sudo launchctl unload -w ${SL}/LaunchDaemons/${PL}.Root.plist\n");

  if (!getenv("AFL_I_DONT_CARE_ABOUT_MISSING_CRASHES"))
    FATAL("Crash reporter detected");

#else

  /* This is Linux specific, but I don't think there's anything equivalent on
     *BSD, so we can just let it slide for now. */

  s32 fd = open("/proc/sys/kernel/core_pattern", O_RDONLY);
  u8  fchar;

  if (fd < 0) return;
  //临时修改，该文件控制coredump文件的保存路径和文件名格式

  ACTF("Checking core_pattern...");

  if (read(fd, &fchar, 1) == 1 && fchar == '|') {

    SAYF("\n" cLRD "[-] " cRST
         "Hmm, your system is configured to send core dump notifications to an\n"
         "    external utility. This will cause issues: there will be an extended delay\n"
         "    between stumbling upon a crash and having this information relayed to the\n"
         "    fuzzer via the standard waitpid() API.\n\n"

         "    To avoid having crashes misinterpreted as timeouts, please log in as root\n" 
         "    and temporarily modify /proc/sys/kernel/core_pattern, like so:\n\n"

         "    echo core >/proc/sys/kernel/core_pattern\n");

    if (!getenv("AFL_I_DONT_CARE_ABOUT_MISSING_CRASHES"))
      FATAL("Pipe at the beginning of 'core_pattern'");

  }
 
  close(fd);

#endif /* ^__APPLE__ */

}


/* Check CPU governor. */

static void check_cpu_governor(void) {

  FILE* f;
  u8 tmp[128];
  u64 min = 0, max = 0;

  if (getenv("AFL_SKIP_CPUFREQ")) return;

  f = fopen("/sys/devices/system/cpu/cpu0/cpufreq/scaling_governor", "r");
  if (!f) return;

  ACTF("Checking CPU scaling governor...");

  if (!fgets(tmp, 128, f)) PFATAL("fgets() failed");

  fclose(f);

  if (!strncmp(tmp, "perf", 4)) return;

  f = fopen("/sys/devices/system/cpu/cpu0/cpufreq/scaling_min_freq", "r");

  if (f) {
    if (fscanf(f, "%llu", &min) != 1) min = 0;
    fclose(f);
  }

  f = fopen("/sys/devices/system/cpu/cpu0/cpufreq/scaling_max_freq", "r");

  if (f) {
    if (fscanf(f, "%llu", &max) != 1) max = 0;
    fclose(f);
  }

  if (min == max) return;

  SAYF("\n" cLRD "[-] " cRST
       "Whoops, your system uses on-demand CPU frequency scaling, adjusted\n"
       "    between %llu and %llu MHz. Unfortunately, the scaling algorithm in the\n"
       "    kernel is imperfect and can miss the short-lived processes spawned by\n"
       "    afl-fuzz. To keep things moving, run these commands as root:\n\n"

       "    cd /sys/devices/system/cpu\n"
       "    echo performance | tee cpu*/cpufreq/scaling_governor\n\n"

       "    You can later go back to the original state by replacing 'performance' with\n"
       "    'ondemand'. If you don't want to change the settings, set AFL_SKIP_CPUFREQ\n"
       "    to make afl-fuzz skip this check - but expect some performance drop.\n",
       min / 1024, max / 1024);

  FATAL("Suboptimal CPU scaling governor");

}


/* Count the number of logical CPU cores. */

static void get_core_count(void) {

  u32 cur_runnable = 0;

#if defined(__APPLE__) || defined(__FreeBSD__) || defined (__OpenBSD__)

  size_t s = sizeof(cpu_core_count);

  /* On *BSD systems, we can just use a sysctl to get the number of CPUs. */

#ifdef __APPLE__

  if (sysctlbyname("hw.logicalcpu", &cpu_core_count, &s, NULL, 0) < 0)
    return;

#else

  int s_name[2] = { CTL_HW, HW_NCPU };

  if (sysctl(s_name, 2, &cpu_core_count, &s, NULL, 0) < 0) return;

#endif /* ^__APPLE__ */

#else

#ifdef HAVE_AFFINITY

  cpu_core_count = sysconf(_SC_NPROCESSORS_ONLN);

#else

  FILE* f = fopen("/proc/stat", "r");
  u8 tmp[1024];

  if (!f) return;

  while (fgets(tmp, sizeof(tmp), f))
    if (!strncmp(tmp, "cpu", 3) && isdigit(tmp[3])) cpu_core_count++;

  fclose(f);

#endif /* ^HAVE_AFFINITY */

#endif /* ^(__APPLE__ || __FreeBSD__ || __OpenBSD__) */

  if (cpu_core_count > 0) {

    cur_runnable = (u32)get_runnable_processes();

#if defined(__APPLE__) || defined(__FreeBSD__) || defined (__OpenBSD__)

    /* Add ourselves, since the 1-minute average doesn't include that yet. */

    cur_runnable++;

#endif /* __APPLE__ || __FreeBSD__ || __OpenBSD__ */

    OKF("You have %u CPU core%s and %u runnable tasks (utilization: %0.0f%%).",
        cpu_core_count, cpu_core_count > 1 ? "s" : "",
        cur_runnable, cur_runnable * 100.0 / cpu_core_count);

    if (cpu_core_count > 1) {

      if (cur_runnable > cpu_core_count * 1.5) {

        WARNF("System under apparent load, performance may be spotty.");

      } else if (cur_runnable + 1 <= cpu_core_count) { //会检查CPU core的数目，如果大于runnable的，就会推荐运行parallel

        OKF("Try parallel jobs - see %s/parallel_fuzzing.txt.", doc_path);
  
      }

    }

  } else {

    cpu_core_count = 0;
    WARNF("Unable to figure out the number of CPU cores.");

  }

}


/* Validate and fix up out_dir and sync_dir when using -S. */

static void fix_up_sync(void) {

  u8* x = sync_id;

  if (dumb_mode)
    FATAL("-S / -M and -n are mutually exclusive");

  if (skip_deterministic) {

    if (force_deterministic)
      FATAL("use -S instead of -M -d");
    else
      FATAL("-S already implies -d");

  }

  while (*x) {

    if (!isalnum(*x) && *x != '_' && *x != '-')
      FATAL("Non-alphanumeric fuzzer ID specified via -S or -M");

    x++;

  }

  if (strlen(sync_id) > 32) FATAL("Fuzzer ID too long");

  x = alloc_printf("%s/%s", out_dir, sync_id);

  sync_dir = out_dir; //afl-fuzz启动的-o作为sync_dir
  out_dir  = x; //sync_dir/sync_id作为这个fuzzer instance的输出目录


  if (!force_deterministic) {
    skip_deterministic = 1;
    use_splicing = 1;
  }

}


/* Handle screen resize (SIGWINCH). */

static void handle_resize(int sig) {
  clear_screen = 1;
}


/* Check ASAN options. */

static void check_asan_opts(void) {
  u8* x = getenv("ASAN_OPTIONS");

  if (x) {

    if (!strstr(x, "abort_on_error=1"))
      FATAL("Custom ASAN_OPTIONS set without abort_on_error=1 - please fix!");

    if (!strstr(x, "symbolize=0"))
      FATAL("Custom ASAN_OPTIONS set without symbolize=0 - please fix!");

  }

  x = getenv("MSAN_OPTIONS");

  if (x) {

    if (!strstr(x, "exit_code=" STRINGIFY(MSAN_ERROR)))
      FATAL("Custom MSAN_OPTIONS set without exit_code="
            STRINGIFY(MSAN_ERROR) " - please fix!");

    if (!strstr(x, "symbolize=0"))
      FATAL("Custom MSAN_OPTIONS set without symbolize=0 - please fix!");

  }

} 


/* Detect @@ in args. */

EXP_ST void detect_file_args(char** argv) {

  u32 i = 0;
  u8* cwd = getcwd(NULL, 0);

  if (!cwd) PFATAL("getcwd() failed");

  while (argv[i]) {

    u8* aa_loc = strstr(argv[i], "@@");

    if (aa_loc) { //找到@@的位置

      u8 *aa_subst, *n_arg;

      /* If we don't have a file name chosen yet, use a safe default. */

      if (!out_file)
        out_file = alloc_printf("%s/.cur_input", out_dir);

      /* Be sure that we're always using fully-qualified paths. */

      if (out_file[0] == '/') aa_subst = out_file;
      else aa_subst = alloc_printf("%s/%s", cwd, out_file);
      //给出outfile的绝对路径

      /* Construct a replacement argv value. */

      *aa_loc = 0; //给出空。终止字符
      //替换成outfile的路径之后，加入剩余的参数【aa_loc + 2】
      n_arg = alloc_printf("%s%s%s", argv[i], aa_subst, aa_loc + 2);
      argv[i] = n_arg; //替换argv[i]
      *aa_loc = '@';  //TODO: WHY?

      if (out_file[0] != '/') ck_free(aa_subst);

    }

    i++;

  }

  free(cwd); /* not tracked */

}


/* Set up signal handlers. More complicated that needs to be, because libc on
   Solaris doesn't resume interrupted reads(), sets SA_RESETHAND when you call
   siginterrupt(), and does other unnecessary things. */

// SA_RESETHAND：Restore the signal action to the default upon entry to the
// signal handler.  This flag is meaningful only when
// establishing a signal handler.
EXP_ST void setup_signal_handlers(void) {

  struct sigaction sa;

  sa.sa_handler   = NULL;
  sa.sa_flags     = SA_RESTART;
  sa.sa_sigaction = NULL;

  sigemptyset(&sa.sa_mask);

  /* Various ways of saying "stop". */

  sa.sa_handler = handle_stop_sig; //捕获中断信号，如果捕获则handle，设置stop_soon为1，并kill child和fork server
  sigaction(SIGHUP, &sa, NULL); // 第三个参数为NULL，即not output sigaction sa【所需不需要每次重建sigaction
  sigaction(SIGINT, &sa, NULL);
  sigaction(SIGTERM, &sa, NULL);

  /* Exec timeout notifications. */

  sa.sa_handler = handle_timeout;
  sigaction(SIGALRM, &sa, NULL);

  /* Window resize */

  sa.sa_handler = handle_resize;
  sigaction(SIGWINCH, &sa, NULL);

  /* SIGUSR1: skip entry */

  sa.sa_handler = handle_skipreq;
  sigaction(SIGUSR1, &sa, NULL);

  /* Things we don't care about. */

  sa.sa_handler = SIG_IGN;
  sigaction(SIGTSTP, &sa, NULL);
  sigaction(SIGPIPE, &sa, NULL);

}


/* Rewrite argv for QEMU. */

static char** get_qemu_argv(u8* own_loc, char** argv, int argc) {

  char** new_argv = ck_alloc(sizeof(char*) * (argc + 4));
  u8 *tmp, *cp, *rsl, *own_copy;

  /* Workaround for a QEMU stability glitch. */

  setenv("QEMU_LOG", "nochain", 1);

  memcpy(new_argv + 3, argv + 1, sizeof(char*) * argc);

  new_argv[2] = target_path;
  new_argv[1] = "--";

  /* Now we need to actually find the QEMU binary to put in argv[0]. */

  tmp = getenv("AFL_PATH");

  if (tmp) {

    cp = alloc_printf("%s/afl-qemu-trace", tmp);

    if (access(cp, X_OK))
      FATAL("Unable to find '%s'", tmp);

    target_path = new_argv[0] = cp;
    return new_argv;

  }

  own_copy = ck_strdup(own_loc);
  rsl = strrchr(own_copy, '/');

  if (rsl) {

    *rsl = 0;

    cp = alloc_printf("%s/afl-qemu-trace", own_copy);
    ck_free(own_copy);

    if (!access(cp, X_OK)) {

      target_path = new_argv[0] = cp;
      return new_argv;

    }

  } else ck_free(own_copy);

  if (!access(BIN_PATH "/afl-qemu-trace", X_OK)) {

    target_path = new_argv[0] = ck_strdup(BIN_PATH "/afl-qemu-trace");
    return new_argv;

  }

  SAYF("\n" cLRD "[-] " cRST
       "Oops, unable to find the 'afl-qemu-trace' binary. The binary must be built\n"
       "    separately by following the instructions in qemu_mode/README.qemu. If you\n"
       "    already have the binary installed, you may need to specify AFL_PATH in the\n"
       "    environment.\n\n"

       "    Of course, even without QEMU, afl-fuzz can still work with binaries that are\n"
       "    instrumented at compile time with afl-gcc. It is also possible to use it as a\n"
       "    traditional \"dumb\" fuzzer by specifying '-n' in the command line.\n");

  FATAL("Failed to locate 'afl-qemu-trace'.");

}


/* Make a copy of the current command line. */

static void save_cmdline(u32 argc, char** argv) {

  u32 len = 1, i;
  u8* buf;

  for (i = 0; i < argc; i++)
    len += strlen(argv[i]) + 1;
  
  buf = orig_cmdline = ck_alloc(len);

  for (i = 0; i < argc; i++) {

    u32 l = strlen(argv[i]);

    memcpy(buf, argv[i], l);
    buf += l;

    if (i != argc - 1) *(buf++) = ' ';

  }

  *buf = 0;

}


#ifndef AFL_LIB

/* Main entry point */
// Fuzzer实现的核心代码。。。。

//从main函数开始，先是获取时间/扔随机数种子/解析参数/设置异常处理/设置环境变量/设置banner/检查终端/获取CPU核数
//然后到了设置共享内存的函数
int main(int argc, char** argv) {

  s32 opt;
  u64 prev_queued = 0;
  u32 sync_interval_cnt = 0, seek_to;
  u8  *extras_dir = 0;
  u8  mem_limit_given = 0;
  u8  exit_1 = !!getenv("AFL_BENCH_JUST_ONE");
  char** use_argv;

  struct timeval tv;
  struct timezone tz;

  SAYF(cCYA "afl-fuzz " cBRI VERSION cRST " by <lcamtuf@google.com>\n");

  doc_path = access(DOC_PATH, F_OK) ? "docs" : DOC_PATH;

  gettimeofday(&tv, &tz);
  srandom(tv.tv_sec ^ tv.tv_usec ^ getpid());

  while ((opt = getopt(argc, argv, "+i:o:f:m:t:T:dnCB:S:M:x:Q")) > 0) //解析命令行的参数

    switch (opt) {

      case 'i': /* input dir */

        if (in_dir) FATAL("Multiple -i options not supported");
        in_dir = optarg;

        if (!strcmp(in_dir, "-")) in_place_resume = 1;

        break;

      case 'o': /* output dir */

        if (out_dir) FATAL("Multiple -o options not supported");
        out_dir = optarg;
        break;
      //会执行决定性检测的fuzz instance【一般来说一个instance只占用一个core】
      case 'M': { /* master sync ID */

          u8* c;

          if (sync_id) FATAL("Multiple -S or -M options not supported");
          sync_id = ck_strdup(optarg); 

          if ((c = strchr(sync_id, ':'))) {

            *c = 0;

            if (sscanf(c + 1, "%u/%u", &master_id, &master_max) != 2 ||
                !master_id || !master_max || master_id > master_max ||
                master_max > 1000000) FATAL("Bogus master ID passed to -M");

          }

          force_deterministic = 1;

        }

        break;

      case 'S': 

        if (sync_id) FATAL("Multiple -S or -M options not supported");
        sync_id = ck_strdup(optarg);
        break;

      case 'f': /* target file */

        if (out_file) FATAL("Multiple -f options not supported");
        out_file = optarg;
        break;

      case 'x': /* dictionary */

        if (extras_dir) FATAL("Multiple -x options not supported");
        extras_dir = optarg;  //用户输入了额外的字典所在的目录，用于fuzz【token】
        break;

      case 't': { /* timeout */

          u8 suffix = 0;

          if (timeout_given) FATAL("Multiple -t options not supported");

          if (sscanf(optarg, "%u%c", &exec_tmout, &suffix) < 1 ||
              optarg[0] == '-') FATAL("Bad syntax used for -t");

          if (exec_tmout < 5) FATAL("Dangerously low value of -t");

          if (suffix == '+') timeout_given = 2; else timeout_given = 1;

          break;

      }

      case 'm': { /* mem limit */

          u8 suffix = 'M';

          if (mem_limit_given) FATAL("Multiple -m options not supported");
          mem_limit_given = 1;

          if (!strcmp(optarg, "none")) {

            mem_limit = 0;
            break;

          }

          if (sscanf(optarg, "%llu%c", &mem_limit, &suffix) < 1 ||
              optarg[0] == '-') FATAL("Bad syntax used for -m");

          switch (suffix) {

            case 'T': mem_limit *= 1024 * 1024; break;
            case 'G': mem_limit *= 1024; break;
            case 'k': mem_limit /= 1024; break;
            case 'M': break;

            default:  FATAL("Unsupported suffix or bad syntax for -m");

          }

          if (mem_limit < 5) FATAL("Dangerously low value of -m");

          if (sizeof(rlim_t) == 4 && mem_limit > 2000)
            FATAL("Value of -m out of range on 32-bit systems");

        }

        break;

      case 'd': /* skip deterministic */

        if (skip_deterministic) FATAL("Multiple -d options not supported");
        skip_deterministic = 1;
        use_splicing = 1;
        break;

      case 'B': /* load bitmap */

        /* This is a secret undocumented option! It is useful if you find
           an interesting test case during a normal fuzzing process, and want
           to mutate it without rediscovering any of the test cases already
           found during an earlier run.

           To use this mode, you need to point -B to the fuzz_bitmap produced
           by an earlier run for the exact same binary... and that's it.

           I only used this once or twice to get variants of a particular
           file, so I'm not making this an official setting. */

        if (in_bitmap) FATAL("Multiple -B options not supported");

        in_bitmap = optarg;
        read_bitmap(in_bitmap);
        break;

      case 'C': /* crash mode */

        if (crash_mode) FATAL("Multiple -C options not supported");
        crash_mode = FAULT_CRASH;
        break;

      case 'n': /* dumb mode */

        if (dumb_mode) FATAL("Multiple -n options not supported");
        if (getenv("AFL_DUMB_FORKSRV")) dumb_mode = 2; else dumb_mode = 1;

        break;

      case 'T': /* banner */

        if (use_banner) FATAL("Multiple -T options not supported");
        use_banner = optarg;
        break;

      case 'Q': /* QEMU mode */

        if (qemu_mode) FATAL("Multiple -Q options not supported");
        qemu_mode = 1;

        if (!mem_limit_given) mem_limit = MEM_LIMIT_QEMU;

        break;

      default:

        usage(argv[0]);

    }

  if (optind == argc || !in_dir || !out_dir) usage(argv[0]);

  setup_signal_handlers(); //设置一些对信号量的操作，比如sigterm，sigint => handle to kill
  check_asan_opts();

  if (sync_id) fix_up_sync();

  if (!strcmp(in_dir, out_dir))
    FATAL("Input and output directories can't be the same");

  if (dumb_mode) {

    if (crash_mode) FATAL("-C and -n are mutually exclusive");
    if (qemu_mode)  FATAL("-Q and -n are mutually exclusive");

  }

  if (getenv("AFL_NO_FORKSRV"))    no_forkserver    = 1;
  if (getenv("AFL_NO_CPU_RED"))    no_cpu_meter_red = 1;
  if (getenv("AFL_NO_ARITH"))      no_arith         = 1;
  if (getenv("AFL_SHUFFLE_QUEUE")) shuffle_queue    = 1;
  if (getenv("AFL_FAST_CAL"))      fast_cal         = 1;

  if (getenv("AFL_HANG_TMOUT")) {
    hang_tmout = atoi(getenv("AFL_HANG_TMOUT"));
    if (!hang_tmout) FATAL("Invalid value of AFL_HANG_TMOUT");
  }

  if (dumb_mode == 2 && no_forkserver)
    FATAL("AFL_DUMB_FORKSRV and AFL_NO_FORKSRV are mutually exclusive");

  if (getenv("AFL_PRELOAD")) {
    setenv("LD_PRELOAD", getenv("AFL_PRELOAD"), 1);
    setenv("DYLD_INSERT_LIBRARIES", getenv("AFL_PRELOAD"), 1);
  }

  if (getenv("AFL_LD_PRELOAD"))
    FATAL("Use AFL_PRELOAD instead of AFL_LD_PRELOAD");

  save_cmdline(argc, argv);

  fix_up_banner(argv[optind]);

  check_if_tty();

  get_core_count();

#ifdef HAVE_AFFINITY
  bind_to_free_cpu();
#endif /* HAVE_AFFINITY */

  check_crash_handling();
  check_cpu_governor();

  setup_post(); // 有趣的操作
  setup_shm(); 
  init_count_class16(); //bitmap，路径记录的规整

  setup_dirs_fds(); 
  read_testcases(); //将input dir的文件作为testcase，append到fuzz queue
  load_auto(); //TODO: what is it for? 【貌似是加载一些默认的extra？token？，即interesting数组】

  pivot_inputs();

  if (extras_dir) load_extras(extras_dir);  //如果用户有提供，就再加一些token到extras数组中

  if (!timeout_given) find_timeout(); 

  detect_file_args(argv + optind + 1); //确定@@的位置，替换成@"out_dir"/.cur_input或给的-f outfile@
  //如果没有指定outfile的值/名称，那么就默认是"out_dir"/.cur_input，每次run一个test case的时候就把queue entry指向的文件写道这个绝对路径中【write_to_testcase】
  //afl-fuzz binary @@，就变成afl-fuzz binary "out_dir"/.cur_input
  //之后就执行binary "out_dir"/.cur_input【run_target】


  if (!out_file) setup_stdio_file();

  check_binary(argv[optind]); //binary：argv[optind]，检查ELF格式，和不同mode下的afl情况【有无asan和shadow memory id等等】

  start_time = get_cur_time();

  if (qemu_mode)
    use_argv = get_qemu_argv(argv[0], argv + optind, argc - optind);
  else
    use_argv = argv + optind; //也就是从binary开始以及其之后的所有参数

  perform_dry_run(use_argv); //测试初始的testcases是否可以正常运行。全部不行就exit，否则继续

  cull_queue(); //处理queue中case的favor情况和冗余情况。做标记

  show_init_stats(); // Display quick statistics at the end of processing the input directory

  seek_to = find_start_position(); //恢复上次fuzz停止的地方

  write_stats_file(0, 0, 0);  //记录fuzz当前的总体情况。
  save_auto();

  if (stop_soon) goto stop_fuzzing;

  /* Woop woop woop */

  if (!not_on_tty) {
    sleep(4);
    start_time += 4000;
    if (stop_soon) goto stop_fuzzing;
  }


  //正式开始fuzz【无限循环】
  while (1) {

    u8 skipped_fuzz;

    cull_queue(); // 更新每轮fuzz之后的favor的情况和case的冗余情况

    if (!queue_cur) { //如果到队列末尾或队列刚刚开始时

      queue_cycle++;  //当队列中的全部文件都变异测试后，就完成了一个”cycle”，这个就是AFL状态栏右上角的”cycles done”。
      current_entry     = 0;
      cur_skipped_paths = 0;
      queue_cur         = queue;  //queue_cur执行当前待执行的testcase【这个是完整queue的某个entry的指针】
      //而正如cycle的意思所说，整个队列又会从第一个文件开始，再次进行变异【也就是queue_cur = queue】
      //不过与第一次变异不同的是，这一次就不需要再进行deterministic fuzzing了。
      
      while (seek_to) { //如果需要恢复resume之前的fuzzing，则要找到cur_path即seek_to非0，往后遍历seek_to次，要找到start position。
        current_entry++;
        seek_to--;
        queue_cur = queue_cur->next;
      }

      show_stats();

      if (not_on_tty) {
        ACTF("Entering queue cycle %llu.", queue_cycle);
        fflush(stdout);
      }

      /* If we had a full queue cycle with no new finds, try
         recombination strategies next. */
      // 如果一个cycle都没有新发现path时，尝试更换策略。
      if (queued_paths == prev_queued) {

        if (use_splicing) cycles_wo_finds++; else use_splicing = 1;

      } else cycles_wo_finds = 0;

      prev_queued = queued_paths;

      if (sync_id && queue_cycle == 1 && getenv("AFL_IMPORT_FIRST"))
        sync_fuzzers(use_argv); //存在主从fuzzer的时候，同步sync_dir,执行其他fuzzer的testcase

    }

    skipped_fuzz = fuzz_one(use_argv);  //最终调用skipped_fuzz = fuzz_one(use_argv);这个函数里对测试用例做了变异，并且执行，然后追加了有趣的样例到queue（fuzzing）

    if (!stop_soon && sync_id && !skipped_fuzz) {
      
      if (!(sync_interval_cnt++ % SYNC_INTERVAL)) //然后按比例再同步fuzzers
        sync_fuzzers(use_argv); 

    }

    if (!stop_soon && exit_1) stop_soon = 2;

    if (stop_soon) break;

    queue_cur = queue_cur->next;  //继续遍历下一个test case
    current_entry++;

  }

  //之后就是一些收尾工作了
  if (queue_cur) show_stats();

  /* If we stopped programmatically, we kill the forkserver and the current runner. 
     If we stopped manually, this is done by the signal handler. */
  if (stop_soon == 2) {
      if (child_pid > 0) kill(child_pid, SIGKILL);
      if (forksrv_pid > 0) kill(forksrv_pid, SIGKILL);
  }
  /* Now that we've killed the forkserver, we wait for it to be able to get rusage stats. */
  if (waitpid(forksrv_pid, NULL, 0) <= 0) {
    WARNF("error waitpid\n");
  }

  write_bitmap();
  write_stats_file(0, 0, 0);
  save_auto();

stop_fuzzing:

  SAYF(CURSOR_SHOW cLRD "\n\n+++ Testing aborted %s +++\n" cRST,
       stop_soon == 2 ? "programmatically" : "by user");

  /* Running for more than 30 minutes but still doing first cycle? */

  if (queue_cycle == 1 && get_cur_time() - start_time > 30 * 60 * 1000) {
    SAYF("\n" cYEL "[!] " cRST

           "Stopped during the first cycle, results may be incomplete.\n"
           "    (For info on resuming, see %s/README.)\n", doc_path);

  }

  fclose(plot_file);
  destroy_queue();
  destroy_extras();
  ck_free(target_path);
  ck_free(sync_id);

  alloc_report();

  OKF("We're done here. Have a nice day!\n");

  exit(0);

}

#endif /* !AFL_LIB */<|MERGE_RESOLUTION|>--- conflicted
+++ resolved
@@ -297,15 +297,12 @@
 static s32 interesting_32[] = { INTERESTING_8, INTERESTING_16, INTERESTING_32 };
 
 /* Fuzzing stages */
-<<<<<<< HEAD
 //AFL在不同阶段使用，不同的fuzz策略
 //先进行4次不同位级别的FLIP，再进行ARITH……
-=======
 // Fuzz的各个阶段：FILP位翻转【bitflip】、算数操作【arithmetic】、特殊内容替换【interest】
 // token字典替换【dictionary】、大破坏:对原文件的多轮变异，每一轮都是将多种方式组合【havoc】
 // 文件拼接【splice】
 // 参考：http://rk700.github.io/2018/01/04/afl-mutations/
->>>>>>> 8201772a
 enum {
   /* 00 */ STAGE_FLIP1,
   /* 01 */ STAGE_FLIP2,
@@ -395,10 +392,7 @@
 
 
 /* Shuffle an array of pointers. Might be slightly biased. */
-<<<<<<< HEAD
-=======
 // 随机排列一个指针数组【打乱指针数组】
->>>>>>> 8201772a
 static void shuffle_ptrs(void** ptrs, u32 cnt) {
 
   u32 i;
@@ -913,23 +907,15 @@
 
 /* Check if the current execution path brings anything new to the table.
    Update virgin bits to reflect the finds. 
-<<<<<<< HEAD
    Returns 1 if the only change is the hit-count for a particular tuple; 【某路径对的命中次数不同】
    2 if there are new tuples seen. 【有新路径发现】
-=======
-   Returns 1 if the only change is the hit-count for a particular tuple; 
-   2 if there are new tuples seen. 
->>>>>>> 8201772a
    Updates the map, so subsequent calls will always return 0.
 
    This function is called after every exec() on a fairly large buffer, so
    it needs to be fast. We do this in 32-bit and 64-bit flavors. */
-<<<<<<< HEAD
 // 检查有没有新路径或者某个路径的执行次数有所不同。【速度要求快】
-=======
 // 判断现在的执行路径是否有新的覆盖率，并且在virgin_bits中进行更新【维护bitmaps】
 // 这个函数在每次exec()调用后执行，速度一定要快
->>>>>>> 8201772a
 static inline u8 has_new_bits(u8* virgin_map) {
 
 #ifdef WORD_SIZE_64
@@ -940,14 +926,8 @@
   u32  i = (MAP_SIZE >> 3);
 
 #else
-<<<<<<< HEAD
   //virgin_map为当前还未发现的路径【未发现的block pair/typle为-1（0xFF）】，trace_bits为当前执行发现的路径
-  u32* current = (u32*)trace_bits;  //取首四个字节
-  u32* virgin  = (u32*)virgin_map;
-
-  u32  i = (MAP_SIZE >> 2);
-=======
-
+   //取首四个字节
   u32* current = (u32*)trace_bits;  //从当前共享内存SHM中获取的当前次执行路径的bitmap【这里存储的是当前次已访问的bits】
   u32* virgin  = (u32*)virgin_map;  //历史bitmap情况，这里存储的是未访问no-access的bits【或者是未crash的、或者是未timeout的bitmaps】
   // bitmaps的size为64KB，就是65536【MAP_SIZE】
@@ -957,7 +937,6 @@
   // 注意共享内存的更新是根据orb指令进行的，也就是按照字节更新，bytes++。【最多记录的count数目为256】
   // 即上述可以理解为 u8 shared_mem[MAP_SIZE]
   u32  i = (MAP_SIZE >> 2); // MAP_SIZE/4，以4字节为单位来比较。如果4字节中新的路径，才考虑逐个字节比较
->>>>>>> 8201772a
 
 #endif /* ^WORD_SIZE_64 */
 
@@ -968,18 +947,15 @@
     /* Optimize for (*current & *virgin) == 0 - i.e., no bits in current bitmap
        that have not been already cleared from the virgin map - since this will
        almost always be the case. */
-<<<<<<< HEAD
     //代表current发现了新路径或者某条路径的执行次数和之前有所不同
-    if (unlikely(*current) && unlikely(*current & *virgin)) { //四字节四字节对比【当前是有hit的（curr！=0）并且curr在未命中的地方有1（*current & *virgin）】
-
-=======
+    //四字节四字节对比【当前是有hit的（curr！=0）并且curr在未命中的地方有1（*current & *virgin）】
+    
     // 首先当前次执行有访问到的路径：*current
     // 而且，当前访问到的路径中有历史未访问的或者有和历史计数不一致的：*current & *virgin
     if (unlikely(*current) && unlikely(*current & *virgin)) { //以4字节为单位的比较
       // 确实有新的bits了，要更新bitmaps
       // 注意如果4字节单元中没有新的路径，那么会在外层的while循环终遍历下一个4字节单元
       // 只有4字节中有新的路径了，才会比较小的bytes单元【这样就加快了比较速度】
->>>>>>> 8201772a
       if (likely(ret < 2)) {
 
         u8* cur = (u8*)current; //现在转换为bytes的比较，按照单个字节来比较
@@ -997,51 +973,32 @@
         else ret = 1;
 
 #else
-<<<<<<< HEAD
-
-        if ((cur[0] && vir[0] == 0xff) || (cur[1] && vir[1] == 0xff) || //  ==的优先级高
-            (cur[2] && vir[2] == 0xff) || (cur[3] && vir[3] == 0xff)) ret = 2;  //当前cur有值，但是原来的vir为-1，则说明有新路径
-        else ret = 1; //否则数量不同
-=======
         //比较4字节大单元中的每一个小单元【bytes】
         //如果有0xff，即说明本4字节中有新的路径，返回2.
         //注意bitmaps，如果没有从文件中导入，那么初始化为0xff【256】，即未访问过，否则更新为计数值的取反【剩余的可计数量】
-        if ((cur[0] && vir[0] == 0xff) || (cur[1] && vir[1] == 0xff) ||
-            (cur[2] && vir[2] == 0xff) || (cur[3] && vir[3] == 0xff)) ret = 2;
+        if ((cur[0] && vir[0] == 0xff) || (cur[1] && vir[1] == 0xff) ||   //  ==的优先级高
+            (cur[2] && vir[2] == 0xff) || (cur[3] && vir[3] == 0xff)) ret = 2;    //当前cur有值，但是原来的vir为-1，则说明有新路径
         else ret = 1; //没有0xff，说明没有新的路径，只有旧的路径次数增加，也就是要更新路径计数
->>>>>>> 8201772a
 
 #endif /* ^WORD_SIZE_64 */
 
       }
 
-<<<<<<< HEAD
-      *virgin &= ~*current; //更新virgin_map【实时反映还没有hit过的路径】
-
-    }
-
-    current++;
-    virgin++; //遍历下一个bitmap，四字节
-
-  }
-  //如果ret有值【说明路径变化了】，则记录bitmap_changed = 1
-=======
-      *virgin &= ~*current; // 更新历史bitmap【减少未访问的bits】，注意virgin是current的取反的值
+      *virgin &= ~*current; ////更新virgin_map【实时反映还没有hit过的路径】. 更新历史bitmap【减少未访问的bits】，注意virgin是current的取反的值
 
     }
 
     current++;  //继续比较下一个4字节单元
     virgin++;
-
+ 
   }
 
   // 如果传入的参数是virgin_bits，那么virgin_map和virgin_bits指针是指向同一片空间的
   // 如果ret不为0，说明bitmap有变化【计数变化或覆盖率变化】
   // 标记flag，即bitmap_changed为1
   // 传入的参数还可能是virgin_tmout和virgin_crash，这时候它们产生变化，不更新bitmap_changed
->>>>>>> 8201772a
   if (ret && virgin_map == virgin_bits) bitmap_changed = 1;
-
+//如果ret有值【说明路径变化了】，则记录bitmap_changed = 1
   return ret; //未变化返回0
 
 }
@@ -1097,12 +1054,8 @@
 /* Count the number of bytes set in the bitmap. Called fairly sporadically,
    mostly to update the status screen or calibrate and examine confirmed
    new paths. */
-<<<<<<< HEAD
 
 static u32 count_bytes(u8* mem) { //记录有多少个字节非零
-=======
-static u32 count_bytes(u8* mem) {
->>>>>>> 8201772a
 
   u32* ptr = (u32*)mem;
   u32  i   = (MAP_SIZE >> 2);
